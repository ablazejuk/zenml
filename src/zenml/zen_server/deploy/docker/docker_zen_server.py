#  Copyright (c) ZenML GmbH 2022. All Rights Reserved.
#
#  Licensed under the Apache License, Version 2.0 (the "License");
#  you may not use this file except in compliance with the License.
#  You may obtain a copy of the License at:
#
#       https://www.apache.org/licenses/LICENSE-2.0
#
#  Unless required by applicable law or agreed to in writing, software
#  distributed under the License is distributed on an "AS IS" BASIS,
#  WITHOUT WARRANTIES OR CONDITIONS OF ANY KIND, either express
#  or implied. See the License for the specific language governing
#  permissions and limitations under the License.
"""Service implementation for the ZenML docker server deployment."""

import os
from typing import Dict, List, Optional, Tuple, cast

from pydantic import ConfigDict

import zenml
from zenml.config.global_config import GlobalConfiguration
from zenml.config.store_config import StoreConfiguration
from zenml.constants import (
    DEFAULT_ZENML_SERVER_USE_LEGACY_DASHBOARD,
    ENV_ZENML_ANALYTICS_OPT_IN,
    ENV_ZENML_CONFIG_PATH,
    ENV_ZENML_DISABLE_DATABASE_MIGRATION,
    ENV_ZENML_LOCAL_STORES_PATH,
    ENV_ZENML_SERVER_AUTO_ACTIVATE,
    ENV_ZENML_SERVER_DEPLOYMENT_TYPE,
    ENV_ZENML_SERVER_USE_LEGACY_DASHBOARD,
    LOCAL_STORES_DIRECTORY_NAME,
    ZEN_SERVER_ENTRYPOINT,
)
from zenml.enums import StoreType
from zenml.logger import get_logger
from zenml.models import ServerDeploymentType
from zenml.services import (
    ContainerService,
    ContainerServiceConfig,
    ContainerServiceEndpoint,
    ServiceType,
)
from zenml.services.container.container_service import (
    SERVICE_CONTAINER_GLOBAL_CONFIG_DIR,
    SERVICE_CONTAINER_GLOBAL_CONFIG_PATH,
    SERVICE_CONTAINER_PATH,
)
from zenml.utils.io_utils import get_global_config_directory
from zenml.zen_server.deploy.deployment import ServerDeploymentConfig

logger = get_logger(__name__)

ZEN_SERVER_HEALTHCHECK_URL_PATH = "health"
DOCKER_ZENML_SERVER_DEFAULT_IMAGE = (
    f"zenmldocker/zenml-server:{zenml.__version__}"
)
DOCKER_ZENML_SERVER_DEFAULT_TIMEOUT = 60


class DockerServerDeploymentConfig(ServerDeploymentConfig):
    """Docker server deployment configuration.

    Attributes:
        port: The TCP port number where the server is accepting connections.
        image: The Docker image to use for the server.
    """

    port: int = 8238
    image: str = DOCKER_ZENML_SERVER_DEFAULT_IMAGE
    store: Optional[StoreConfiguration] = None
<<<<<<< HEAD
    model_config = ConfigDict(extra="forbid")
=======
    use_legacy_dashboard: bool = DEFAULT_ZENML_SERVER_USE_LEGACY_DASHBOARD

    class Config:
        """Pydantic configuration."""

        extra = "forbid"
>>>>>>> cb07d3aa


class DockerZenServerConfig(ContainerServiceConfig):
    """Docker Zen server configuration.

    Attributes:
        server: The deployment configuration.
    """

    server: DockerServerDeploymentConfig


class DockerZenServer(ContainerService):
    """Service that can be used to start a docker ZenServer.

    Attributes:
        config: service configuration
        endpoint: service endpoint
    """

    SERVICE_TYPE = ServiceType(
        name="docker_zenml_server",
        type="zen_server",
        flavor="docker",
        description="Docker ZenML server deployment",
    )

    config: DockerZenServerConfig
    endpoint: ContainerServiceEndpoint

    @classmethod
    def config_path(cls) -> str:
        """Path to the directory where the docker ZenML server files are located.

        Returns:
            Path to the docker ZenML server runtime directory.
        """
        return os.path.join(
            get_global_config_directory(),
            "zen_server",
            "docker",
        )

    @property
    def _global_config_path(self) -> str:
        """Path to the global configuration directory used by this server.

        Returns:
            Path to the global configuration directory used by this server.
        """
        return os.path.join(
            self.config_path(), SERVICE_CONTAINER_GLOBAL_CONFIG_DIR
        )

    @classmethod
    def get_service(cls) -> Optional["DockerZenServer"]:
        """Load and return the docker ZenML server service, if present.

        Returns:
            The docker ZenML server service or None, if the docker server
            deployment is not found.
        """
        config_filename = os.path.join(cls.config_path(), "service.json")
        try:
            with open(config_filename, "r") as f:
                return cast(
                    "DockerZenServer", DockerZenServer.from_json(f.read())
                )
        except FileNotFoundError:
            return None

    def _get_container_cmd(self) -> Tuple[List[str], Dict[str, str]]:
        """Get the command to run the service container.

        Override the inherited method to use a ZenML global config path inside
        the container that points to the global config copy instead of the
        one mounted from the local host.

        Returns:
            Command needed to launch the docker container and the environment
            variables to set, in the formats accepted by subprocess.Popen.
        """
        gc = GlobalConfiguration()

        cmd, env = super()._get_container_cmd()
        env[ENV_ZENML_CONFIG_PATH] = os.path.join(
            SERVICE_CONTAINER_PATH,
            SERVICE_CONTAINER_GLOBAL_CONFIG_DIR,
        )
        env[ENV_ZENML_SERVER_DEPLOYMENT_TYPE] = ServerDeploymentType.DOCKER
        env[ENV_ZENML_ANALYTICS_OPT_IN] = str(gc.analytics_opt_in)

        # Set the local stores path to the same path used by the client (mounted
        # in the container by the super class). This ensures that the server's
        # default store configuration is initialized to point at the same local
        # SQLite database as the client.
        env[ENV_ZENML_LOCAL_STORES_PATH] = os.path.join(
            SERVICE_CONTAINER_GLOBAL_CONFIG_PATH,
            LOCAL_STORES_DIRECTORY_NAME,
        )
        env[ENV_ZENML_DISABLE_DATABASE_MIGRATION] = "True"
        env[ENV_ZENML_SERVER_USE_LEGACY_DASHBOARD] = str(
            self.config.server.use_legacy_dashboard
        )
        env[ENV_ZENML_SERVER_AUTO_ACTIVATE] = "True"

        return cmd, env

    def provision(self) -> None:
        """Provision the service."""
        super().provision()

    def run(self) -> None:
        """Run the ZenML Server.

        Raises:
            ValueError: if started with a global configuration that connects to
                another ZenML server.
        """
        import uvicorn

        gc = GlobalConfiguration()
        if gc.store_configuration.type == StoreType.REST:
            raise ValueError(
                "The ZenML server cannot be started with REST store type."
            )
        logger.info(
            "Starting ZenML Server as blocking "
            "process... press CTRL+C once to stop it."
        )

        self.endpoint.prepare_for_start()

        try:
            uvicorn.run(
                ZEN_SERVER_ENTRYPOINT,
                host="0.0.0.0",  # nosec
                port=self.endpoint.config.port or 8000,
                log_level="info",
                server_header=False,
            )
        except KeyboardInterrupt:
            logger.info("ZenML Server stopped. Resuming normal execution.")<|MERGE_RESOLUTION|>--- conflicted
+++ resolved
@@ -70,16 +70,9 @@
     port: int = 8238
     image: str = DOCKER_ZENML_SERVER_DEFAULT_IMAGE
     store: Optional[StoreConfiguration] = None
-<<<<<<< HEAD
+    use_legacy_dashboard: bool = DEFAULT_ZENML_SERVER_USE_LEGACY_DASHBOARD
+
     model_config = ConfigDict(extra="forbid")
-=======
-    use_legacy_dashboard: bool = DEFAULT_ZENML_SERVER_USE_LEGACY_DASHBOARD
-
-    class Config:
-        """Pydantic configuration."""
-
-        extra = "forbid"
->>>>>>> cb07d3aa
 
 
 class DockerZenServerConfig(ContainerServiceConfig):

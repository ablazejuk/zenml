--- conflicted
+++ resolved
@@ -67,16 +67,9 @@
     )
     blocking: bool = False
     store: Optional[StoreConfiguration] = None
-<<<<<<< HEAD
+    use_legacy_dashboard: bool = DEFAULT_ZENML_SERVER_USE_LEGACY_DASHBOARD
+
     model_config = ConfigDict(extra="forbid")
-=======
-    use_legacy_dashboard: bool = DEFAULT_ZENML_SERVER_USE_LEGACY_DASHBOARD
-
-    class Config:
-        """Pydantic configuration."""
-
-        extra = "forbid"
->>>>>>> cb07d3aa
 
 
 class LocalZenServerConfig(LocalDaemonServiceConfig):

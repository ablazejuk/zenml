--- conflicted
+++ resolved
@@ -91,11 +91,7 @@
     ),
     llm_finetuning=ZenMLProjectTemplateLocation(
         github_url="zenml-io/template-llm-finetuning",
-<<<<<<< HEAD
         github_tag="2024.10.10",  # Make sure it is aligned with .github/workflows/update-templates-to-examples.yml
-=======
-        github_tag="2024.09.24",  # Make sure it is aligned with .github/workflows/update-templates-to-examples.yml
->>>>>>> 6b2419ca
     ),
 )
 

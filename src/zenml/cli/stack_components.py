#  Copyright (c) ZenML GmbH 2021. All Rights Reserved.
#
#  Licensed under the Apache License, Version 2.0 (the "License");
#  you may not use this file except in compliance with the License.
#  You may obtain a copy of the License at:
#
#       https://www.apache.org/licenses/LICENSE-2.0
#
#  Unless required by applicable law or agreed to in writing, software
#  distributed under the License is distributed on an "AS IS" BASIS,
#  WITHOUT WARRANTIES OR CONDITIONS OF ANY KIND, either express
#  or implied. See the License for the specific language governing
#  permissions and limitations under the License.
"""Functionality to generate stack component CLI commands."""

import time
from importlib import import_module
from typing import (
    TYPE_CHECKING,
    Any,
    Callable,
    List,
    Optional,
    Sequence,
    Tuple,
    Type,
)

import click
from pydantic import ValidationError
from rich.markdown import Markdown

from zenml.cli import utils as cli_utils
from zenml.cli.annotator import register_annotator_subcommands
from zenml.cli.cli import TagGroup, cli
from zenml.cli.feature import register_feature_store_subcommands
from zenml.cli.model import register_model_deployer_subcommands
from zenml.cli.secret import register_secrets_manager_subcommands
from zenml.console import console
from zenml.constants import MANDATORY_COMPONENT_ATTRIBUTES
from zenml.enums import CliCategories, StackComponentType
from zenml.exceptions import EntityExistsError
from zenml.io import fileio
from zenml.models import ComponentModel
from zenml.repository import Repository
from zenml.stack import StackComponent
from zenml.utils.analytics_utils import AnalyticsEvent, track_event
from zenml.utils.source_utils import validate_flavor_source

if TYPE_CHECKING:
    pass


def _get_required_attributes(
    component_class: Type[StackComponent],
) -> List[str]:
    """Gets the required properties for a stack component.

    Args:
        component_class: Class of the component to get the required properties
            for.

    Returns:
        A list of the required properties for the given component class.
    """
    return [
        field_name
        for field_name, field in component_class.__fields__.items()
        if (field.required is True)
        and field_name not in MANDATORY_COMPONENT_ATTRIBUTES
    ]


def _get_available_attributes(
    component_class: Type[StackComponent],
) -> List[str]:
    """Gets the available non-mandatory properties for a stack component.

    Args:
        component_class: Class of the component to get the available
            properties for.

    Returns:
        A list of the available properties for the given component class.
    """
    return [
        field_name
        for field_name, _ in component_class.__fields__.items()
        if field_name not in MANDATORY_COMPONENT_ATTRIBUTES
    ]


def _get_optional_attributes(
    component_class: Type[StackComponent],
) -> List[str]:
    """Gets the optional properties for a stack component.

    Args:
        component_class: Class of the component to get the optional properties
            for.

    Returns:
        A list of the optional properties for the given component class.
    """
    return [
        field_name
        for field_name, field in component_class.__fields__.items()
        if field.required is False
        and field_name not in MANDATORY_COMPONENT_ATTRIBUTES
    ]


def _component_display_name(
    component_type: StackComponentType, plural: bool = False
) -> str:
    """Human-readable name for a stack component.

    Args:
        component_type: Type of the component to get the display name for.
        plural: Whether the display name should be plural or not.

    Returns:
        A human-readable name for the given stack component type.
    """
    name = component_type.plural if plural else component_type.value
    return name.replace("_", " ")


def _get_stack_component_wrapper(
    component_type: StackComponentType,
    component_name: Optional[str] = None,
) -> Tuple[Optional[ComponentModel], bool]:
    """Gets a stack component for a given type and name.

    Args:
        component_type: Type of the component to get.
        component_name: Name of the component to get. If `None`, the
            component of the active stack gets returned.

    Returns:
        A stack component of the given type and name, or None, if no stack
        component is registered for the given name and type, and a boolean
        indicating whether the component is active or not.
    """
    singular_display_name = _component_display_name(component_type)
    plural_display_name = _component_display_name(component_type, plural=True)

    repo = Repository()

    components = repo.zen_store.list_stack_components(
        project_id=repo.zen_store.default_project_id,  # TODO: [server] finalize access to the default_project
        type=component_type,
    )
    if len(components) == 0:
        cli_utils.warning(f"No {plural_display_name} registered.")
        return None, False

    active_stack = repo.zen_store.get_stack(name=repo.active_stack_name)
    active_component = active_stack.get_component_wrapper(component_type)

    if component_name:
        try:
            return (
                repo.zen_store.get_stack_component(
                    component_type, name=component_name
                ),
                (
                    active_component is not None
                    and component_name == active_component.name
                ),
            )
        except KeyError:
            cli_utils.error(
                f"No {singular_display_name} found for name '{component_name}'."
            )
    elif active_component:
        cli_utils.declare(
            f"No component name given; using `{active_component.name}` "
            f"from active stack."
        )
        return active_component, True
    else:
        cli_utils.error(f"No {singular_display_name} in active stack.")


def generate_stack_component_get_command(
    component_type: StackComponentType,
) -> Callable[[], None]:
    """Generates a `get` command for the specific stack component type.

    Args:
        component_type: Type of the component to generate the command for.

    Returns:
        A function that can be used as a `click` command.
    """

    def get_stack_component_command() -> None:
        """Prints the name of the active component."""
        cli_utils.print_active_config()
        cli_utils.print_active_stack()

        active_stack = Repository().active_stack
        component = active_stack.components.get(component_type, None)
        display_name = _component_display_name(component_type)
        if component:
            cli_utils.declare(f"Active {display_name}: '{component.name}'")
        else:
            cli_utils.warning(
                f"No {display_name} set for active stack "
                f"('{active_stack.name}')."
            )

    return get_stack_component_command


def generate_stack_component_describe_command(
    component_type: StackComponentType,
) -> Callable[[Optional[str]], None]:
    """Generates a `describe` command for the specific stack component type.

    Args:
        component_type: Type of the component to generate the command for.

    Returns:
        A function that can be used as a `click` command.
    """

    @click.argument(
        "name",
        type=str,
        required=False,
    )
    def describe_stack_component_command(name: Optional[str]) -> None:
        """Prints details about the active/specified component.

        Args:
            name: Name of the component to describe.
        """
        cli_utils.print_active_config()
        cli_utils.print_active_stack()

        singular_display_name = _component_display_name(component_type)
        component_wrapper, is_active = _get_stack_component_wrapper(
            component_type, component_name=name
        )
        if component_wrapper is None:
            return

        cli_utils.print_stack_component_configuration(
            component_wrapper, singular_display_name, is_active
        )

    return describe_stack_component_command


def generate_stack_component_list_command(
    component_type: StackComponentType,
) -> Callable[[], None]:
    """Generates a `list` command for the specific stack component type.

    Args:
        component_type: Type of the component to generate the command for.

    Returns:
        A function that can be used as a `click` command.
    """

    def list_stack_components_command() -> None:
        """Prints a table of stack components."""
        cli_utils.print_active_config()
        cli_utils.print_active_stack()

        repo = Repository()

<<<<<<< HEAD
        components = repo.list_stack_components(component_type=component_type)
=======
        components = repo.zen_store.list_stack_components(
            project_id=repo.zen_store.default_project_id,
            # TODO: [server] finalize access to the default_project
            type=component_type,
        )
>>>>>>> cb6c1140
        display_name = _component_display_name(component_type, plural=True)
        if len(components) == 0:
            cli_utils.warning(f"No {display_name} registered.")
            return
        active_stack = repo.active_stack
        active_component_name = None
        active_component = active_stack.components[component_type]
        if active_component:
            active_component_name = active_component.name

        cli_utils.print_stack_component_list(
            components, active_component_name=active_component_name
        )

    return list_stack_components_command


def _register_stack_component(
    component_type: StackComponentType,
    component_name: str,
    component_flavor: str,
    **kwargs: Any,
) -> None:
    """Register a stack component.

    Args:
        component_type: Type of the component to register.
        component_name: Name of the component to register.
        component_flavor: Flavor of the component to register.
        **kwargs: Additional arguments to pass to the component.
    """
    repo = Repository()
    flavor_class = repo.get_flavor(
        name=component_flavor, component_type=component_type
    )
    component = flavor_class(name=component_name, **kwargs)
    Repository().register_stack_component(component)


def generate_stack_component_register_command(
    component_type: StackComponentType,
) -> Callable[[str, str, str, bool, List[str]], None]:
    """Generates a `register` command for the specific stack component type.

    Args:
        component_type: Type of the component to generate the command for.

    Returns:
        A function that can be used as a `click` command.
    """
    display_name = _component_display_name(component_type)

    @click.argument(
        "name",
        type=str,
        required=True,
    )
    @click.option(
        "--flavor",
        "-f",
        "flavor",
        help=f"The flavor of the {display_name} to register.",
        type=str,
    )
    @click.option(
        "--type",
        "-t",
        "old_flavor",
        help=f"DEPRECATED: The flavor of the {display_name} to register.",
        type=str,
    )
    @click.option(
        "--interactive",
        "-i",
        "interactive",
        is_flag=True,
        help="Use interactive mode to update the secret values.",
        type=click.BOOL,
    )
    @click.argument("args", nargs=-1, type=click.UNPROCESSED)
    def register_stack_component_command(
        name: str,
        flavor: str,
        old_flavor: str,
        interactive: bool,
        args: List[str],
    ) -> None:
        """Registers a stack component.

        Args:
            name: Name of the component to register.
            flavor: Flavor of the component to register.
            old_flavor: DEPRECATED: The flavor of the component to register.
            interactive: Use interactive mode to fill missing values.
            args: Additional arguments to pass to the component.
        """
        cli_utils.print_active_config()
        if flavor or old_flavor:
            if old_flavor:
                if flavor:
                    cli_utils.error(
                        f"You have used both '--type': {old_flavor} and a "
                        f"'--flavor': {flavor}, which is not allowed. "
                        f"The option '--type' will soon be DEPRECATED and "
                        f"please just use the option '--flavor' to specify "
                        f"the flavor."
                    )
                flavor = old_flavor
                cli_utils.warning(
                    "The option '--type'/'-t' will soon be DEPRECATED, please "
                    "use '--flavor'/'-f' instead. "
                )
        else:
            cli_utils.error(
                "Please use the option to specify '--flavor'/'-f' of the "
                f"{display_name} you want to register."
            )

        try:
            parsed_args = cli_utils.parse_unknown_options(
                args, expand_args=True
            )
        except AssertionError as e:
            cli_utils.error(str(e))
            return

        try:
            with console.status(f"Registering {display_name} '{name}'...\n"):
                _register_stack_component(
                    component_type=component_type,
                    component_name=name,
                    component_flavor=flavor,
                    **parsed_args,
                )
        except ValidationError as e:
            if not interactive:
                cli_utils.error(
                    f"When you are registering a new {display_name} with the "
                    f"flavor `{flavor}`, make sure that you are utilizing "
                    f"the right attributes. Current problems:\n\n{e}"
                )
                return
            else:
                cli_utils.warning(
                    f"You did not set all required fields for a "
                    f"{flavor} {display_name}. You'll be guided through the "
                    f"missing fields now. You'll be able to skip optional "
                    f"fields by just pressing enter. To cancel simply interrupt"
                    f" with CTRL+C."
                )

                repo = Repository()
                flavor_class = repo.get_flavor(
                    name=flavor, component_type=component_type
                )
                missing_fields = {
                    k: v.required
                    for k, v in flavor_class.__fields__.items()
                    if v.name not in ["name", "uuid", *parsed_args.keys()]
                }

                completed_fields = parsed_args.copy()
                for field, field_req in missing_fields.items():
                    if field_req:
                        user_input = click.prompt(f"{field}")
                    else:
                        prompt = f"{field} (Optional)'"
                        user_input = click.prompt(prompt, default="")
                    if user_input:
                        completed_fields[field] = user_input

                try:
                    with console.status(
                        f"Registering {display_name} '{name}'" f"...\n"
                    ):

                        _register_stack_component(
                            component_type=component_type,
                            component_name=name,
                            component_flavor=flavor,
                            **completed_fields,
                        )
                except Exception as e:
                    cli_utils.error(str(e))

        except Exception as e:
            cli_utils.error(str(e))

        cli_utils.declare(f"Successfully registered {display_name} `{name}`.")

    return register_stack_component_command


def generate_stack_component_flavor_register_command(
    component_type: StackComponentType,
) -> Callable[[str], None]:
    """Generates a `register` command for the flavors of a stack component.

    Args:
        component_type: Type of the component to generate the command for.

    Returns:
        A function that can be used as a `click` command.
    """

    @click.argument(
        "source",
        type=str,
        required=True,
    )
    def register_stack_component_flavor_command(source: str) -> None:
        """Adds a flavor for a stack component type.

        Args:
            source: The source file to read the flavor from.
        """
        cli_utils.print_active_config()

        # Check whether the module exists and is the right type
        try:
            component_class = validate_flavor_source(
                source=source, component_type=component_type
            )
        except ValueError as e:
            error_message = str(e) + "\n\n"
            repo_root = Repository().root

            if repo_root:
                error_message += (
                    "Please make sure your source is either importable from an "
                    "installed package or specified relative to your ZenML "
                    f"repository root '{repo_root}'."
                )

            else:
                error_message += (
                    "Please make sure your source is either importable from an "
                    "installed package or create a ZenML repository by running "
                    "`zenml init` and specify the source relative to the "
                    "repository directory. Check out "
                    "https://docs.zenml.io/developer-guide/stacks-profiles-repositories/repository "
                    "for more information."
                )

            cli_utils.error(error_message)

        # Register the flavor in the given source
        try:
            Repository().zen_store.create_flavor(
                name=component_class.FLAVOR,
                stack_component_type=component_class.TYPE,
                source=source,
            )
        except EntityExistsError as e:
            cli_utils.error(str(e))
        else:
            cli_utils.declare(
                f"Successfully registered new flavor "
                f"'{component_class.FLAVOR}' for stack component "
                f"'{component_class.TYPE}'."
            )

    return register_stack_component_flavor_command


def generate_stack_component_flavor_list_command(
    component_type: StackComponentType,
) -> Callable[[], None]:
    """Generates a `list` command for the flavors of a stack component.

    Args:
        component_type: Type of the component to generate the command for.

    Returns:
        A function that can be used as a `click` command.
    """

    def list_stack_component_flavor_command() -> None:
        """Adds a flavor for a stack component type."""
        cli_utils.print_active_config()

        from zenml.stack.flavor_registry import flavor_registry

        # List all the flavors of the component type
        zenml_flavors = [
            f
            for f in flavor_registry.get_flavors_by_type(
                component_type=component_type
            ).values()
        ]

        custom_flavors = Repository().zen_store.get_flavors_by_type(
            component_type=component_type
        )

        cli_utils.print_flavor_list(
            zenml_flavors + custom_flavors, component_type=component_type
        )

    return list_stack_component_flavor_command


def generate_stack_component_update_command(
    component_type: StackComponentType,
) -> Callable[[str, List[str]], None]:
    """Generates an `update` command for the specific stack component type.

    Args:
        component_type: Type of the component to generate the command for.

    Returns:
        A function that can be used as a `click` command.
    """
    display_name = _component_display_name(component_type)

    @click.argument(
        "name",
        type=str,
        required=False,
    )
    @click.argument("args", nargs=-1, type=click.UNPROCESSED)
    def update_stack_component_command(
        name: Optional[str], args: Sequence[str]
    ) -> None:
        """Updates a stack component.

        Args:
            name: The name of the stack component to update.
            args: Additional arguments to pass to the update command.
        """
        cli_utils.print_active_config()
        cli_utils.print_active_stack()

        kwargs = list(args)
        if name and name.startswith("--"):
            kwargs.append(name)
            name = None

        component_wrapper, _ = _get_stack_component_wrapper(
            component_type, component_name=name
        )
        if component_wrapper is None:
            return

        name = component_wrapper.name
        with console.status(f"Updating {display_name} '{name}'...\n"):
            repo = Repository()

            try:
                parsed_args = cli_utils.parse_unknown_options(
                    kwargs, expand_args=True
                )
            except AssertionError as e:
                cli_utils.error(str(e))
                return
            for prop in MANDATORY_COMPONENT_ATTRIBUTES:
                if prop in parsed_args:
                    cli_utils.error(
                        f"Cannot update mandatory property '{prop}' of "
                        f"'{name}' {component_wrapper.type}. "
                    )

            component_class = repo.get_flavor(
                name=component_wrapper.flavor,
                component_type=component_type,
            )

            available_properties = _get_available_attributes(component_class)
            for prop in parsed_args.keys():
                if (prop not in available_properties) and (
                    len(available_properties) > 0
                ):
                    cli_utils.error(
                        f"You cannot update the {display_name} "
                        f"`{component_wrapper.name}` with property "
                        f"'{prop}'. You can only update the following "
                        f"properties: {available_properties}."
                    )
                elif prop not in available_properties:
                    cli_utils.error(
                        f"You cannot update the {display_name} "
                        f"`{component_wrapper.name}` with property "
                        f"'{prop}' as this {display_name} has no optional "
                        f"properties that can be configured."
                    )
                else:
                    continue

            # Initialize a new component object to make sure pydantic validation
            # is used
            new_attributes = {
                **component_wrapper.to_component().dict(),
                **parsed_args,
            }
            updated_component = component_class(**new_attributes)

            repo.update_stack_component(
                name, updated_component.TYPE, updated_component
            )
            cli_utils.declare(f"Successfully updated {display_name} `{name}`.")

    return update_stack_component_command


def generate_stack_component_remove_attribute_command(
    component_type: StackComponentType,
) -> Callable[[str, List[str]], None]:
    """Generates `remove_attribute` command for a specific stack component type.

    Args:
        component_type: Type of the component to generate the command for.

    Returns:
        A function that can be used as a `click` command.
    """
    display_name = _component_display_name(component_type)

    @click.argument(
        "name",
        type=str,
        required=True,
    )
    @click.argument("args", nargs=-1, type=click.UNPROCESSED)
    def remove_attribute_stack_component_command(
        name: str, args: List[str]
    ) -> None:
        """Removes one or more attributes from a stack component.

        Args:
            name: The name of the stack component to remove the attribute from.
            args: Additional arguments to pass to the remove_attribute command.
        """
        cli_utils.print_active_config()
        with console.status(f"Updating {display_name} '{name}'...\n"):
            repo = Repository()
            current_component = repo.get_stack_component(component_type, name)
            if current_component is None:
                cli_utils.error(f"No {display_name} found for name '{name}'.")

            try:
                parsed_args = cli_utils.parse_unknown_component_attributes(args)
            except AssertionError as e:
                cli_utils.error(str(e))
                return

            optional_attributes = _get_optional_attributes(
                current_component.__class__
            )
            required_attributes = _get_required_attributes(
                current_component.__class__
            )

            for arg in parsed_args:
                if (
                    arg in required_attributes
                    or arg in MANDATORY_COMPONENT_ATTRIBUTES
                ):
                    cli_utils.error(
                        f"Cannot remove mandatory attribute '{arg}' of "
                        f"'{name}' {current_component.TYPE}. "
                    )
                elif arg not in optional_attributes:
                    cli_utils.error(
                        f"You cannot remove the attribute '{arg}' of "
                        f"'{name}' {current_component.TYPE}. \n"
                        f"You can only remove the following optional "
                        f"attributes: "
                        f"'{', '.join(optional_attributes)}'."
                    )

            # Remove the attributes from the current component dict
            new_attributes = {
                **current_component.dict(),
                **{arg: None for arg in parsed_args},
            }

            updated_component = current_component.__class__(**new_attributes)

            repo.update_stack_component(
                name, updated_component.TYPE, updated_component
            )
            cli_utils.declare(f"Successfully updated {display_name} `{name}`.")

    return remove_attribute_stack_component_command


def generate_stack_component_rename_command(
    component_type: StackComponentType,
) -> Callable[[str, str], None]:
    """Generates a `rename` command for the specific stack component type.

    Args:
        component_type: Type of the component to generate the command for.

    Returns:
        A function that can be used as a `click` command.
    """
    display_name = _component_display_name(component_type)

    @click.argument(
        "name",
        type=str,
        required=True,
    )
    @click.argument(
        "new_name",
        type=str,
        required=True,
    )
    def rename_stack_component_command(name: str, new_name: str) -> None:
        """Rename a stack component.

        Args:
            name: The name of the stack component to rename.
            new_name: The new name of the stack component.
        """
        cli_utils.print_active_config()
        with console.status(f"Renaming {display_name} '{name}'...\n"):
            repo = Repository()
            current_component = repo.get_stack_component(component_type, name)
            if current_component is None:
                cli_utils.error(f"No {display_name} found for name '{name}'.")

            registered_components = {
                component.name
                for component in repo.list_stack_components(component_type)
            }
            if new_name in registered_components:
                cli_utils.error(
                    f"Unable to rename '{name}' {display_name} to "
                    f"'{new_name}': \nA component of type '{display_name}' "
                    f"with the name '{new_name}' already exists. \nPlease "
                    f"choose a different name."
                )

            renamed_component = current_component.copy(
                update={"name": new_name}
            )

            repo.update_stack_component(
                name=name,
                component_type=component_type,
                component=renamed_component,
            )
            cli_utils.declare(
                f"Successfully renamed {display_name} `{name}` to `{new_name}`."
            )

    return rename_stack_component_command


def generate_stack_component_delete_command(
    component_type: StackComponentType,
) -> Callable[[str], None]:
    """Generates a `delete` command for the specific stack component type.

    Args:
        component_type: Type of the component to generate the command for.

    Returns:
        A function that can be used as a `click` command.
    """
    display_name = _component_display_name(component_type)

    @click.argument("name", type=str)
    def delete_stack_component_command(name: str) -> None:
        """Deletes a stack component.

        Args:
            name: The name of the stack component to delete.
        """
        cli_utils.print_active_config()

        with console.status(f"Deleting {display_name} '{name}'...\n"):
            Repository().deregister_stack_component(
                component_type=component_type,
                name=name,
            )
            cli_utils.declare(f"Deleted {display_name}: {name}")

    return delete_stack_component_command


def generate_stack_component_copy_command(
    component_type: StackComponentType,
) -> Callable[[str, str], None]:
    """Generates a `copy` command for the specific stack component type.

    Args:
        component_type: Type of the component to generate the command for.

    Returns:
        A function that can be used as a `click` command.
    """
    display_name = _component_display_name(component_type)

    @click.argument("source_component", type=str, required=True)
    @click.argument("target_component", type=str, required=True)
    def copy_stack_component_command(
        source_component: str,
        target_component: str,
    ) -> None:
        """Copies a stack component.

        Args:
            source_component: Name of the component to copy.
            target_component: Name of the copied component.
        """
        track_event(AnalyticsEvent.COPIED_STACK_COMPONENT)

        repo = Repository()

        with console.status(
            f"Copying {display_name} `{source_component}`...\n"
        ):
            try:
                component = repo.get_stack_component(
                    component_type=component_type, name=source_component
                )
            except KeyError:
                cli_utils.error(
                    f"{display_name.capitalize()} `{source_component}` cannot "
                    "be copied as it does not exist."
                )

            existing_component_names = {
                wrapper.name
                for wrapper in repo.zen_store.get_stack_components(
                    component_type=component_type
                )
            }
            if target_component in existing_component_names:
                cli_utils.error(
                    f"Can't copy {display_name} as a component with the name "
                    f"'{target_component}' already exists."
                )

            # Copy the existing component but use the new name and generate a
            # new UUID
            component_config = component.dict(exclude={"uuid"})
            component_config["name"] = target_component
            copied_component = component.__class__.parse_obj(component_config)

            repo.register_stack_component(copied_component)

    return copy_stack_component_command


def generate_stack_component_up_command(
    component_type: StackComponentType,
) -> Callable[[Optional[str]], None]:
    """Generates a `up` command for the specific stack component type.

    Args:
        component_type: Type of the component to generate the command for.

    Returns:
        A function that can be used as a `click` command.
    """

    @click.argument("name", type=str, required=False)
    def up_stack_component_command(name: Optional[str] = None) -> None:
        """Deploys a stack component locally.

        Args:
            name: The name of the stack component to deploy.
        """
        cli_utils.print_active_config()
        cli_utils.print_active_stack()

        component_wrapper, _ = _get_stack_component_wrapper(
            component_type, component_name=name
        )
        if component_wrapper is None:
            return
        component = component_wrapper.to_component()

        display_name = _component_display_name(component_type)

        if component.is_running:
            cli_utils.declare(
                f"Local deployment is already running for {display_name} "
                f"'{component.name}'."
            )
            return

        if not component.is_provisioned:
            cli_utils.declare(
                f"Provisioning local resources for {display_name} "
                f"'{component.name}'."
            )
            try:
                component.provision()
            except NotImplementedError:
                cli_utils.error(
                    f"Provisioning local resources not implemented for "
                    f"{display_name} '{component.name}'."
                )

        if not component.is_running:
            cli_utils.declare(
                f"Resuming local resources for {display_name} "
                f"'{component.name}'."
            )
            component.resume()

    return up_stack_component_command


def generate_stack_component_down_command(
    component_type: StackComponentType,
) -> Callable[[Optional[str], bool], None]:
    """Generates a `down` command for the specific stack component type.

    Args:
        component_type: Type of the component to generate the command for.

    Returns:
        A function that can be used as a `click` command.
    """

    @click.argument("name", type=str, required=False)
    @click.option(
        "--force",
        "-f",
        "force",
        is_flag=True,
        help="Deprovisions local resources instead of suspending them.",
    )
    @click.option(
        "--yes",
        "-y",
        "old_force",
        is_flag=True,
        help="DEPRECATED: Deprovisions local resources instead of suspending "
        "them. Use `-f/--force` instead.",
    )
    def down_stack_component_command(
        name: Optional[str] = None,
        force: bool = False,
        old_force: bool = False,
    ) -> None:
        """Stops/Tears down the local deployment of a stack component.

        Args:
            name: The name of the stack component to stop/deprovision.
            force: Deprovision local resources instead of suspending them.
            old_force: DEPRECATED: Deprovision local resources instead of
                suspending them. Use `-f/--force` instead.
        """
        if old_force:
            force = old_force
            cli_utils.warning(
                "The `--yes` flag will soon be deprecated. Use `--force` "
                "or `-f` instead."
            )
        cli_utils.print_active_config()
        cli_utils.print_active_stack()

        component_wrapper, _ = _get_stack_component_wrapper(
            component_type, component_name=name
        )
        if component_wrapper is None:
            return

        component = component_wrapper.to_component()
        display_name = _component_display_name(component_type)

        if not force:
            if not component.is_suspended:
                cli_utils.declare(
                    f"Suspending local resources for {display_name} "
                    f"'{component.name}'."
                )
                try:
                    component.suspend()
                except NotImplementedError:
                    cli_utils.error(
                        f"Provisioning local resources not implemented for "
                        f"{display_name} '{component.name}'. If you want to "
                        f"deprovision all resources for this component, use "
                        f"the `--force/-f` flag."
                    )
            else:
                cli_utils.declare(
                    f"No running resources found for {display_name} "
                    f"'{component.name}'."
                )
        else:
            if component.is_provisioned:
                cli_utils.declare(
                    f"Deprovisioning resources for {display_name} "
                    f"'{component.name}'."
                )
                component.deprovision()
            else:
                cli_utils.declare(
                    f"No provisioned resources found for {display_name} "
                    f"'{component.name}'."
                )

    return down_stack_component_command


def generate_stack_component_logs_command(
    component_type: StackComponentType,
) -> Callable[[Optional[str], bool], None]:
    """Generates a `logs` command for the specific stack component type.

    Args:
        component_type: Type of the component to generate the command for.

    Returns:
        A function that can be used as a `click` command.
    """

    @click.argument("name", type=str, required=False)
    @click.option(
        "--follow",
        "-f",
        is_flag=True,
        help="Follow the log file instead of just displaying the current logs.",
    )
    def stack_component_logs_command(
        name: Optional[str] = None, follow: bool = False
    ) -> None:
        """Displays stack component logs.

        Args:
            name: The name of the stack component to display logs for.
            follow: Follow the log file instead of just displaying the current
                logs.
        """
        cli_utils.print_active_config()
        cli_utils.print_active_stack()

        component_wrapper, _ = _get_stack_component_wrapper(
            component_type, component_name=name
        )
        if component_wrapper is None:
            return

        component = component_wrapper.to_component()
        display_name = _component_display_name(component_type)
        log_file = component.log_file

        if not log_file or not fileio.exists(log_file):
            cli_utils.warning(
                f"Unable to find log file for {display_name} "
                f"'{component.name}'."
            )
            return

        if follow:
            try:
                with open(log_file, "r") as f:
                    # seek to the end of the file
                    f.seek(0, 2)

                    while True:
                        line = f.readline()
                        if not line:
                            time.sleep(0.1)
                            continue
                        line = line.rstrip("\n")
                        click.echo(line)
            except KeyboardInterrupt:
                cli_utils.declare(f"Stopped following {display_name} logs.")
        else:
            with open(log_file, "r") as f:
                click.echo(f.read())

    return stack_component_logs_command


def generate_stack_component_explain_command(
    component_type: StackComponentType,
) -> Callable[[], None]:
    """Generates an `explain` command for the specific stack component type.

    Args:
        component_type: Type of the component to generate the command for.

    Returns:
        A function that can be used as a `click` command.
    """

    def explain_stack_components_command() -> None:
        """Explains the concept of the stack component."""
        component_module = import_module(f"zenml.{component_type.plural}")

        if component_module.__doc__ is not None:
            md = Markdown(component_module.__doc__)
            console.print(md)
        else:
            console.print(
                "The explain subcommand is yet not available for "
                "this stack component. For more information, you can "
                "visit our docs page: https://docs.zenml.io/ and "
                "stay tuned for future releases."
            )

    return explain_stack_components_command


def register_single_stack_component_cli_commands(
    component_type: StackComponentType, parent_group: click.Group
) -> None:
    """Registers all basic stack component CLI commands.

    Args:
        component_type: Type of the component to generate the command for.
        parent_group: The parent group to register the commands to.
    """
    command_name = component_type.value.replace("_", "-")
    singular_display_name = _component_display_name(component_type)
    plural_display_name = _component_display_name(component_type, plural=True)

    @parent_group.group(
        command_name,
        cls=TagGroup,
        help=f"Commands to interact with {plural_display_name}.",
        tag=CliCategories.STACK_COMPONENTS,
    )
    def command_group() -> None:
        """Group commands for a single stack component type."""

    # zenml stack-component get
    get_command = generate_stack_component_get_command(component_type)
    command_group.command(
        "get", help=f"Get the name of the active {singular_display_name}."
    )(get_command)

    # zenml stack-component describe
    describe_command = generate_stack_component_describe_command(component_type)
    command_group.command(
        "describe",
        help=f"Show details about the (active) {singular_display_name}.",
    )(describe_command)

    # zenml stack-component list
    list_command = generate_stack_component_list_command(component_type)
    command_group.command(
        "list", help=f"List all registered {plural_display_name}."
    )(list_command)

    # zenml stack-component register
    register_command = generate_stack_component_register_command(component_type)
    context_settings = {"ignore_unknown_options": True}
    command_group.command(
        "register",
        context_settings=context_settings,
        help=f"Register a new {singular_display_name}.",
    )(register_command)

    # zenml stack-component flavor
    @command_group.group(
        "flavor", help=f"Commands to interact with {plural_display_name}."
    )
    def flavor_group() -> None:
        """Group commands to handle flavors for a stack component type."""

    # zenml stack-component flavor register
    register_flavor_command = generate_stack_component_flavor_register_command(
        component_type=component_type
    )
    flavor_group.command(
        "register",
        help=f"Identify a new flavor for {plural_display_name}.",
    )(register_flavor_command)

    # zenml stack-component flavor list
    list_flavor_command = generate_stack_component_flavor_list_command(
        component_type=component_type
    )
    flavor_group.command(
        "list",
        help=f"List all registered flavors for {plural_display_name}.",
    )(list_flavor_command)

    # zenml stack-component update
    update_command = generate_stack_component_update_command(component_type)
    context_settings = {"ignore_unknown_options": True}
    command_group.command(
        "update",
        context_settings=context_settings,
        help=f"Update a registered {singular_display_name}.",
    )(update_command)

    # zenml stack-component remove-attribute
    remove_attribute_command = (
        generate_stack_component_remove_attribute_command(component_type)
    )
    context_settings = {"ignore_unknown_options": True}
    command_group.command(
        "remove-attribute",
        context_settings=context_settings,
        help=f"Remove attributes from a registered {singular_display_name}.",
    )(remove_attribute_command)

    # zenml stack-component rename
    rename_command = generate_stack_component_rename_command(component_type)
    command_group.command(
        "rename", help=f"Rename a registered {singular_display_name}."
    )(rename_command)

    # zenml stack-component delete
    delete_command = generate_stack_component_delete_command(component_type)
    command_group.command(
        "delete", help=f"Delete a registered {singular_display_name}."
    )(delete_command)

    # zenml stack-component copy
    copy_command = generate_stack_component_copy_command(component_type)
    command_group.command(
        "copy", help=f"Copy a registered {singular_display_name}."
    )(copy_command)

    # zenml stack-component up
    up_command = generate_stack_component_up_command(component_type)
    command_group.command(
        "up",
        help=f"Provisions or resumes local resources for the "
        f"{singular_display_name} if possible.",
    )(up_command)

    # zenml stack-component down
    down_command = generate_stack_component_down_command(component_type)
    command_group.command(
        "down",
        help=f"Suspends resources of the local {singular_display_name} "
        f"deployment.",
    )(down_command)

    # zenml stack-component logs
    logs_command = generate_stack_component_logs_command(component_type)
    command_group.command(
        "logs", help=f"Display {singular_display_name} logs."
    )(logs_command)

    # zenml stack-component explain
    explain_command = generate_stack_component_explain_command(component_type)
    command_group.command(
        "explain", help=f"Explaining the {plural_display_name}."
    )(explain_command)


def register_all_stack_component_cli_commands() -> None:
    """Registers CLI commands for all stack components."""
    for component_type in StackComponentType:
        register_single_stack_component_cli_commands(
            component_type, parent_group=cli
        )


register_all_stack_component_cli_commands()
register_annotator_subcommands()
register_secrets_manager_subcommands()
register_feature_store_subcommands()
register_model_deployer_subcommands()<|MERGE_RESOLUTION|>--- conflicted
+++ resolved
@@ -273,15 +273,7 @@
 
         repo = Repository()
 
-<<<<<<< HEAD
         components = repo.list_stack_components(component_type=component_type)
-=======
-        components = repo.zen_store.list_stack_components(
-            project_id=repo.zen_store.default_project_id,
-            # TODO: [server] finalize access to the default_project
-            type=component_type,
-        )
->>>>>>> cb6c1140
         display_name = _component_display_name(component_type, plural=True)
         if len(components) == 0:
             cli_utils.warning(f"No {display_name} registered.")

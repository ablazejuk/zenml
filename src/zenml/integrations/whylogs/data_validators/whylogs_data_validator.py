#  Copyright (c) ZenML GmbH 2022. All Rights Reserved.
#
#  Licensed under the Apache License, Version 2.0 (the "License");
#  you may not use this file except in compliance with the License.
#  You may obtain a copy of the License at:
#
#       https://www.apache.org/licenses/LICENSE-2.0
#
#  Unless required by applicable law or agreed to in writing, software
#  distributed under the License is distributed on an "AS IS" BASIS,
#  WITHOUT WARRANTIES OR CONDITIONS OF ANY KIND, either express
#  or implied. See the License for the specific language governing
#  permissions and limitations under the License.
"""Implementation of the whylogs data validator."""

import datetime
import os
from typing import TYPE_CHECKING, Any, ClassVar, Optional, Sequence, Type, cast

import pandas as pd
import whylogs as why  # type: ignore
from whylogs.api.writer.whylabs import WhyLabsWriter  # type: ignore
from whylogs.core import DatasetProfileView  # type: ignore

from zenml.config.base_settings import BaseSettings
from zenml.data_validators import BaseDataValidator
from zenml.environment import Environment
<<<<<<< HEAD
from zenml.integrations.whylogs.flavors.whylogs_data_validator_flavor import (
    WhylogsDataValidatorConfig,
=======
from zenml.integrations.whylogs import WHYLOGS_DATA_VALIDATOR_FLAVOR
from zenml.integrations.whylogs.constants import (
    WHYLABS_DATASET_ID_ENV,
    WHYLABS_LOGGING_ENABLED_ENV,
>>>>>>> 5b681c4d
)
from zenml.integrations.whylogs.secret_schemas.whylabs_secret_schema import (
    WhylabsSecretSchema,
)
from zenml.logger import get_logger
from zenml.stack.authentication_mixin import AuthenticationMixin
from zenml.steps import STEP_ENVIRONMENT_NAME, StepEnvironment

if TYPE_CHECKING:
    from zenml.config.step_run_info import StepRunInfo

logger = get_logger(__name__)


class WhylogsDataValidatorSettings(BaseSettings):
    """Settings for the Whylogs data validator.

    Attributes:
        enable_whylabs: If set to `True` for a step, all the whylogs data
            profile views returned by the step will automatically be uploaded
            to the Whylabs platform if Whylabs credentials are configured.
        dataset_id: Dataset ID to use when uploading profiles to Whylabs.
    """

    enable_whylabs: bool = False
    dataset_id: Optional[str] = None


class WhylogsDataValidator(BaseDataValidator, AuthenticationMixin):
    """Whylogs data validator stack component.

    Attributes:
        authentication_secret: Optional ZenML secret with Whylabs credentials.
            If configured, all the data profiles returned by all pipeline steps
            will automatically be uploaded to Whylabs in addition to being
            stored in the ZenML Artifact Store.
    """

    NAME: ClassVar[str] = "whylogs"

    @property
<<<<<<< HEAD
    def config(self) -> WhylogsDataValidatorConfig:
        """Returns the `WhylogsDataValidatorConfig` config.

        Returns:
            The configuration.
        """
        return cast(WhylogsDataValidatorConfig, self._config)
=======
    def settings_class(self) -> Optional[Type["BaseSettings"]]:
        """Settings class for the Whylogs data validator.

        Returns:
            The settings class.
        """
        return WhylogsDataValidatorSettings

    def prepare_step_run(self, info: "StepRunInfo") -> None:
        """Configures Whylabs logging.

        Args:
            info: Info about the step that will be executed.
        """
        settings = cast(
            WhylogsDataValidatorSettings,
            self.get_settings(info) or WhylogsDataValidatorSettings(),
        )
        if settings.enable_whylabs:
            os.environ[WHYLABS_LOGGING_ENABLED_ENV] = "true"
        if settings.dataset_id:
            os.environ[WHYLABS_DATASET_ID_ENV] = settings.dataset_id

    def cleanup_step_run(self, info: "StepRunInfo") -> None:
        """Resets Whylabs configuration.

        Args:
            info: Info about the step that was executed.
        """
        settings = cast(
            WhylogsDataValidatorSettings,
            self.get_settings(info) or WhylogsDataValidatorSettings(),
        )
        if settings.enable_whylabs:
            del os.environ[WHYLABS_LOGGING_ENABLED_ENV]
        if settings.dataset_id:
            del os.environ[WHYLABS_DATASET_ID_ENV]
>>>>>>> 5b681c4d

    def data_profiling(
        self,
        dataset: pd.DataFrame,
        comparison_dataset: Optional[pd.DataFrame] = None,
        profile_list: Optional[Sequence[str]] = None,
        dataset_timestamp: Optional[datetime.datetime] = None,
        **kwargs: Any,
    ) -> DatasetProfileView:
        """Analyze a dataset and generate a data profile with whylogs.

        Args:
            dataset: Target dataset to be profiled.
            comparison_dataset: Optional dataset to be used for data profiles
                that require a baseline for comparison (e.g data drift profiles).
            profile_list: Optional list identifying the categories of whylogs
                data profiles to be generated (unused).
            dataset_timestamp: timestamp to associate with the generated
                dataset profile (Optional). The current time is used if not
                supplied.
            **kwargs: Extra keyword arguments (unused).

        Returns:
            A whylogs profile view object.
        """
        results = why.log(pandas=dataset)
        profile = results.profile()
        dataset_timestamp = dataset_timestamp or datetime.datetime.utcnow()
        profile.set_dataset_timestamp(dataset_timestamp=dataset_timestamp)
        return profile.view()

    def upload_profile_view(
        self,
        profile_view: DatasetProfileView,
        dataset_id: Optional[str] = None,
    ) -> None:
        """Upload a whylogs data profile view to Whylabs, if configured to do so.

        Args:
            profile_view: Whylogs profile view to upload.
            dataset_id: Optional dataset identifier to use for the uploaded
                data profile. If omitted, a dataset identifier will be retrieved
                using other means, in order:
                    * the default dataset identifier configured in the Data
                    Validator secret
                    * a dataset ID will be generated automatically based on the
                    current pipeline/step information.

        Raises:
            ValueError: If the dataset ID was not provided and could not be
                retrieved or inferred from other sources.
        """
        secret = self.get_authentication_secret(
            expected_schema_type=WhylabsSecretSchema
        )
        if not secret:
            return

        dataset_id = dataset_id or secret.whylabs_default_dataset_id

        if not dataset_id:
            # use the current pipeline name and the step name to generate a
            # unique dataset name
            try:
                # get pipeline name and step name
                step_env = cast(
                    StepEnvironment, Environment()[STEP_ENVIRONMENT_NAME]
                )
                dataset_id = f"{step_env.pipeline_name}_{step_env.step_name}"
            except KeyError:
                raise ValueError(
                    "A dataset ID was not specified and could not be "
                    "generated from the current pipeline and step name."
                )

        # Instantiate WhyLabs Writer
        writer = WhyLabsWriter(
            org_id=secret.whylabs_default_org_id,
            api_key=secret.whylabs_api_key,
            dataset_id=dataset_id,
        )

        # pass a profile view to the writer's write method
        writer.write(profile=profile_view)<|MERGE_RESOLUTION|>--- conflicted
+++ resolved
@@ -25,15 +25,12 @@
 from zenml.config.base_settings import BaseSettings
 from zenml.data_validators import BaseDataValidator
 from zenml.environment import Environment
-<<<<<<< HEAD
-from zenml.integrations.whylogs.flavors.whylogs_data_validator_flavor import (
-    WhylogsDataValidatorConfig,
-=======
-from zenml.integrations.whylogs import WHYLOGS_DATA_VALIDATOR_FLAVOR
 from zenml.integrations.whylogs.constants import (
     WHYLABS_DATASET_ID_ENV,
     WHYLABS_LOGGING_ENABLED_ENV,
->>>>>>> 5b681c4d
+)
+from zenml.integrations.whylogs.flavors.whylogs_data_validator_flavor import (
+    WhylogsDataValidatorConfig,
 )
 from zenml.integrations.whylogs.secret_schemas.whylabs_secret_schema import (
     WhylabsSecretSchema,
@@ -75,7 +72,6 @@
     NAME: ClassVar[str] = "whylogs"
 
     @property
-<<<<<<< HEAD
     def config(self) -> WhylogsDataValidatorConfig:
         """Returns the `WhylogsDataValidatorConfig` config.
 
@@ -83,7 +79,8 @@
             The configuration.
         """
         return cast(WhylogsDataValidatorConfig, self._config)
-=======
+
+    @property
     def settings_class(self) -> Optional[Type["BaseSettings"]]:
         """Settings class for the Whylogs data validator.
 
@@ -121,7 +118,6 @@
             del os.environ[WHYLABS_LOGGING_ENABLED_ENV]
         if settings.dataset_id:
             del os.environ[WHYLABS_DATASET_ID_ENV]
->>>>>>> 5b681c4d
 
     def data_profiling(
         self,

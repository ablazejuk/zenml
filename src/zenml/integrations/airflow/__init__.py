#  Copyright (c) ZenML GmbH 2021. All Rights Reserved.
#
#  Licensed under the Apache License, Version 2.0 (the "License");
#  you may not use this file except in compliance with the License.
#  You may obtain a copy of the License at:
#
#       https://www.apache.org/licenses/LICENSE-2.0
#
#  Unless required by applicable law or agreed to in writing, software
#  distributed under the License is distributed on an "AS IS" BASIS,
#  WITHOUT WARRANTIES OR CONDITIONS OF ANY KIND, either express
#  or implied. See the License for the specific language governing
#  permissions and limitations under the License.
"""Airflow integration for ZenML.

The Airflow integration sub-module powers an alternative to the local
orchestrator. You can enable it by registering the Airflow orchestrator with
the CLI tool, then bootstrap using the ``zenml orchestrator up`` command.
"""
from typing import List, Optional, Type

from zenml.integrations.constants import AIRFLOW
from zenml.integrations.integration import Integration
from zenml.stack import Flavor

AIRFLOW_ORCHESTRATOR_FLAVOR = "airflow"


class AirflowIntegration(Integration):
    """Definition of Airflow Integration for ZenML."""

    NAME = AIRFLOW
<<<<<<< HEAD
    REQUIREMENTS = ["apache-airflow~=2.4.0", "sqlmodel>=0.0.9,<=0.0.16"]
=======
    # remove pendulum version requirement once Airflow supports
    # pendulum>-3.0.0
    REQUIREMENTS = ["apache-airflow~=2.4.0", "pendulum<3.0.0"]
>>>>>>> 61716baa

    @classmethod
    def flavors(cls) -> List[Type[Flavor]]:
        """Declare the stack component flavors for the Airflow integration.

        Returns:
            List of stack component flavors for this integration.
        """
        from zenml.integrations.airflow.flavors import (
            AirflowOrchestratorFlavor,
        )

        return [AirflowOrchestratorFlavor]


AirflowIntegration.check_installation()<|MERGE_RESOLUTION|>--- conflicted
+++ resolved
@@ -17,7 +17,7 @@
 orchestrator. You can enable it by registering the Airflow orchestrator with
 the CLI tool, then bootstrap using the ``zenml orchestrator up`` command.
 """
-from typing import List, Optional, Type
+from typing import List, Type
 
 from zenml.integrations.constants import AIRFLOW
 from zenml.integrations.integration import Integration
@@ -30,13 +30,13 @@
     """Definition of Airflow Integration for ZenML."""
 
     NAME = AIRFLOW
-<<<<<<< HEAD
-    REQUIREMENTS = ["apache-airflow~=2.4.0", "sqlmodel>=0.0.9,<=0.0.16"]
-=======
     # remove pendulum version requirement once Airflow supports
     # pendulum>-3.0.0
-    REQUIREMENTS = ["apache-airflow~=2.4.0", "pendulum<3.0.0"]
->>>>>>> 61716baa
+    REQUIREMENTS = [
+        "apache-airflow~=2.4.0",
+        "pendulum<3.0.0",
+        "sqlmodel>=0.0.9,<=0.0.16",
+    ]
 
     @classmethod
     def flavors(cls) -> List[Type[Flavor]]:

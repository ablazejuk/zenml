#  Copyright (c) ZenML GmbH 2023. All Rights Reserved.
#
#  Licensed under the Apache License, Version 2.0 (the "License");
#  you may not use this file except in compliance with the License.
#  You may obtain a copy of the License at:
#
#       https://www.apache.org/licenses/LICENSE-2.0
#
#  Unless required by applicable law or agreed to in writing, software
#  distributed under the License is distributed on an "AS IS" BASIS,
#  WITHOUT WARRANTIES OR CONDITIONS OF ANY KIND, either express
#  or implied. See the License for the specific language governing
#  permissions and limitations under the License.
"""Models representing schedules."""

import datetime
from typing import Optional, Union
from uuid import UUID

from pydantic import Field, model_validator

from zenml.constants import STR_FIELD_MAX_LENGTH
from zenml.logger import get_logger
from zenml.models.v2.base.scoped import (
    WorkspaceScopedFilter,
    WorkspaceScopedRequest,
    WorkspaceScopedResponse,
    WorkspaceScopedResponseBody,
    WorkspaceScopedResponseMetadata,
    WorkspaceScopedResponseResources,
)
from zenml.models.v2.base.update import update_model

logger = get_logger(__name__)


# ------------------ Request Model ------------------


class ScheduleRequest(WorkspaceScopedRequest):
    """Request model for schedules."""

    name: str
    active: bool

    cron_expression: Optional[str] = None
    start_time: Optional[datetime.datetime] = None
    end_time: Optional[datetime.datetime] = None
    interval_second: Optional[datetime.timedelta] = None
    catchup: bool = False
    run_once_start_time: Optional[datetime.datetime] = None

    orchestrator_id: Optional[UUID]
    pipeline_id: Optional[UUID]

    @model_validator(mode="after")
    def _ensure_cron_or_periodic_schedule_configured(
        self,
    ) -> "ScheduleRequest":
        """Ensures that the cron expression or start time + interval are set.

        Args:
            values: All attributes of the schedule.

        Returns:
            All schedule attributes.

        Raises:
            ValueError: If no cron expression or start time + interval were
                provided.
        """
<<<<<<< HEAD
        cron_expression = self.cron_expression
        periodic_schedule = self.start_time and self.interval_second
=======
        cron_expression = values.get("cron_expression")
        periodic_schedule = values.get("start_time") and values.get(
            "interval_second"
        )
        run_once_starts_at = values.get("run_once_start_time")
>>>>>>> a626c42b

        if cron_expression and periodic_schedule:
            logger.warning(
                "This schedule was created with a cron expression as well as "
                "values for `start_time` and `interval_seconds`. The resulting "
                "behavior depends on the concrete orchestrator implementation "
                "but will usually ignore the interval and use the cron "
                "expression."
            )
<<<<<<< HEAD
            return self
        elif cron_expression or periodic_schedule:
            return self
=======
            return values
        elif cron_expression and run_once_starts_at:
            logger.warning(
                "This schedule was created with a cron expression as well as "
                "a value for `run_once_start_time`. The resulting behavior "
                "depends on the concrete orchestrator implementation but will "
                "usually ignore the `run_once_start_time`."
            )
            return values
        elif cron_expression or periodic_schedule or run_once_starts_at:
            return values
>>>>>>> a626c42b
        else:
            raise ValueError(
                "Either a cron expression, a start time and interval seconds "
                "or a run once start time "
                "need to be set for a valid schedule."
            )


# ------------------ Update Model ------------------


@update_model
class ScheduleUpdate(ScheduleRequest):
    """Update model for schedules."""


# ------------------ Response Model ------------------


class ScheduleResponseBody(WorkspaceScopedResponseBody):
    """Response body for schedules."""

    active: bool
    cron_expression: Optional[str] = None
    start_time: Optional[datetime.datetime] = None
    end_time: Optional[datetime.datetime] = None
    interval_second: Optional[datetime.timedelta] = None
    catchup: bool = False
    run_once_start_time: Optional[datetime.datetime] = None


class ScheduleResponseMetadata(WorkspaceScopedResponseMetadata):
    """Response metadata for schedules."""

    orchestrator_id: Optional[UUID]
    pipeline_id: Optional[UUID]


class ScheduleResponseResources(WorkspaceScopedResponseResources):
    """Class for all resource models associated with the schedule entity."""


class ScheduleResponse(
    WorkspaceScopedResponse[
        ScheduleResponseBody,
        ScheduleResponseMetadata,
        ScheduleResponseResources,
    ],
):
    """Response model for schedules."""

    name: str = Field(
        title="Name of this schedule.",
        max_length=STR_FIELD_MAX_LENGTH,
    )

    def get_hydrated_version(self) -> "ScheduleResponse":
        """Get the hydrated version of this schedule.

        Returns:
            an instance of the same entity with the metadata field attached.
        """
        from zenml.client import Client

        return Client().zen_store.get_schedule(self.id)

    # Helper methods
    @property
    def utc_start_time(self) -> Optional[str]:
        """Optional ISO-formatted string of the UTC start time.

        Returns:
            Optional ISO-formatted string of the UTC start time.
        """
        if not self.start_time:
            return None

        return self.start_time.astimezone(datetime.timezone.utc).isoformat()

    @property
    def utc_end_time(self) -> Optional[str]:
        """Optional ISO-formatted string of the UTC end time.

        Returns:
            Optional ISO-formatted string of the UTC end time.
        """
        if not self.end_time:
            return None

        return self.end_time.astimezone(datetime.timezone.utc).isoformat()

    # Body and metadata properties
    @property
    def active(self) -> bool:
        """The `active` property.

        Returns:
            the value of the property.
        """
        return self.get_body().active

    @property
    def cron_expression(self) -> Optional[str]:
        """The `cron_expression` property.

        Returns:
            the value of the property.
        """
        return self.get_body().cron_expression

    @property
    def start_time(self) -> Optional[datetime.datetime]:
        """The `start_time` property.

        Returns:
            the value of the property.
        """
        return self.get_body().start_time

    @property
    def end_time(self) -> Optional[datetime.datetime]:
        """The `end_time` property.

        Returns:
            the value of the property.
        """
        return self.get_body().end_time

    @property
    def run_once_start_time(self) -> Optional[datetime.datetime]:
        """The `run_once_start_time` property.

        Returns:
            the value of the property.
        """
        return self.get_body().run_once_start_time

    @property
    def interval_second(self) -> Optional[datetime.timedelta]:
        """The `interval_second` property.

        Returns:
            the value of the property.
        """
        return self.get_body().interval_second

    @property
    def catchup(self) -> bool:
        """The `catchup` property.

        Returns:
            the value of the property.
        """
        return self.get_body().catchup

    @property
    def orchestrator_id(self) -> Optional[UUID]:
        """The `orchestrator_id` property.

        Returns:
            the value of the property.
        """
        return self.get_metadata().orchestrator_id

    @property
    def pipeline_id(self) -> Optional[UUID]:
        """The `pipeline_id` property.

        Returns:
            the value of the property.
        """
        return self.get_metadata().pipeline_id


# ------------------ Filter Model ------------------


class ScheduleFilter(WorkspaceScopedFilter):
    """Model to enable advanced filtering of all Users."""

    workspace_id: Optional[Union[UUID, str]] = Field(
        default=None, description="Workspace scope of the schedule."
    )
    user_id: Optional[Union[UUID, str]] = Field(
        default=None, description="User that created the schedule"
    )
    pipeline_id: Optional[Union[UUID, str]] = Field(
        default=None, description="Pipeline that the schedule is attached to."
    )
    orchestrator_id: Optional[Union[UUID, str]] = Field(
        default=None,
        description="Orchestrator that the schedule is attached to.",
    )
    active: Optional[bool] = Field(
        default=None,
        description="If the schedule is active",
    )
    cron_expression: Optional[str] = Field(
        default=None,
        description="The cron expression, describing the schedule",
    )
    start_time: Optional[Union[datetime.datetime, str]] = Field(
        default=None, description="Start time"
    )
    end_time: Optional[Union[datetime.datetime, str]] = Field(
        default=None, description="End time"
    )
    interval_second: Optional[Optional[float]] = Field(
        default=None,
        description="The repetition interval in seconds",
    )
    catchup: Optional[bool] = Field(
        default=None,
        description="Whether or not the schedule is set to catchup past missed "
        "events",
    )
    name: Optional[str] = Field(
        default=None,
        description="Name of the schedule",
    )
    run_once_start_time: Optional[Union[datetime.datetime, str]] = Field(
        default=None,
        description="The time at which the schedule should run once",
    )<|MERGE_RESOLUTION|>--- conflicted
+++ resolved
@@ -69,16 +69,9 @@
             ValueError: If no cron expression or start time + interval were
                 provided.
         """
-<<<<<<< HEAD
         cron_expression = self.cron_expression
         periodic_schedule = self.start_time and self.interval_second
-=======
-        cron_expression = values.get("cron_expression")
-        periodic_schedule = values.get("start_time") and values.get(
-            "interval_second"
-        )
-        run_once_starts_at = values.get("run_once_start_time")
->>>>>>> a626c42b
+        run_once_starts_at = self.run_once_start_time
 
         if cron_expression and periodic_schedule:
             logger.warning(
@@ -88,12 +81,7 @@
                 "but will usually ignore the interval and use the cron "
                 "expression."
             )
-<<<<<<< HEAD
             return self
-        elif cron_expression or periodic_schedule:
-            return self
-=======
-            return values
         elif cron_expression and run_once_starts_at:
             logger.warning(
                 "This schedule was created with a cron expression as well as "
@@ -101,10 +89,9 @@
                 "depends on the concrete orchestrator implementation but will "
                 "usually ignore the `run_once_start_time`."
             )
-            return values
+            return self
         elif cron_expression or periodic_schedule or run_once_starts_at:
-            return values
->>>>>>> a626c42b
+            return self
         else:
             raise ValueError(
                 "Either a cron expression, a start time and interval seconds "

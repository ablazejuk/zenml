--- conflicted
+++ resolved
@@ -449,7 +449,6 @@
     pipeline = client.get_pipeline(name_id_or_prefix="pipeline")
     assert pipeline == response_1
 
-<<<<<<< HEAD
     pipeline = client.get_pipeline(name_id_or_prefix="pipeline", version="1")
     assert pipeline == response_1
 
@@ -465,8 +464,6 @@
     pipeline = client.get_pipeline(name_id_or_prefix="pipeline")
     assert pipeline == response_2
 
-=======
->>>>>>> 54910248
 
 def test_listing_pipelines():
     """Tests listing of pipelines."""
@@ -480,19 +477,14 @@
     )
     response_1 = client.zen_store.create_pipeline(request)
     request.name = "other_pipeline"
-<<<<<<< HEAD
     request.version = "2"
     response_2 = client.zen_store.create_pipeline(request)
-=======
-    clean_client.zen_store.create_pipeline(request)
->>>>>>> 54910248
 
     assert client.list_pipelines().total == 2
 
     assert client.list_pipelines(name="pipeline").total == 1
     assert client.list_pipelines(name="pipeline").items[0] == response_1
 
-<<<<<<< HEAD
     assert client.list_pipelines(version="1").total == 1
     assert client.list_pipelines(version="1").items[0] == response_1
 
@@ -500,9 +492,6 @@
     assert client.list_pipelines(version="2").items[0] == response_2
 
     assert client.list_pipelines(name="other_pipeline", version="3").total == 0
-=======
-    assert clean_client.list_pipelines(name="yet_another_pipeline").total == 0
->>>>>>> 54910248
 
 
 def test_create_run_metadata_for_pipeline_run(client_with_run: Client):

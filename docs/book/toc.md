# Table of contents

* [Introduction](index.md)

## Getting Started

* [Installation](getting-started/installation.md)
* [Quickstart](getting-started/quickstart.md)
* [Core Concepts](getting-started/core-concepts.md)
* [Organizing ML Code with ZenML](getting-started/organizing-zenml.md)
* [Creating custom logic](getting-started/creating-custom-logic.md)

## Benefits

* [Installation](benefits/installation.md)
* [Quickstart](benefits/quickstart.md)
* [Core Concepts](benefits/core-concepts.md)
* [Organizing ML Code with ZenML](benefits/organizing-zenml.md)

## Repository

* [What is a ZenML Repository](repository/what-is-a-repository.md)
* [The ZenML Repository Instance](repository/the-zenml-repository-instance.md)
* [Integration with Git](repository/integration-with-git.md)
* [Metadata Store](repository/metadata-store.md)
* [Artifact Store](repository/artifact-store.md)
* [Pipeline Directory](repository/pipeline-directory.md)
* [Team Collaboration](repository/team-collaboration-with-zenml.md)

## Datasources

* [What is a datasource](datasources/what-is-a-datasource.md)
* [Google Bigquery](datasources/google-bigquery.md)
* [Images](datasources/images.md)
* [CSV files](datasources/csv-files-locally.md)

## Pipelines

* [What is a pipeline?](pipelines/what-is-a-pipeline.md)
* [Training](pipelines/training.md)
* [Data \[WIP\]](pipelines/data.md)
* [Batch Inference \[WIP\]](pipelines/batch-inference.md)
* [Scheduling Jobs](pipelines/scheduling-jobs.md)

## Steps

* [Installation](steps/installation.md)
* [Quickstart](steps/quickstart.md)
* [Core Concepts](steps/core-concepts.md)
* [Organizing ML Code with ZenML](steps/organizing-zenml.md)

## Backends

* [What is a backend?](backends/what-is-a-backend.md)
* [Orchestrator Backends](backends/orchestrator-backends.md)
* [Processing Backends](backends/processing-backends.md)
* [Training Backends](backends/training-backends.md)
* [Using Docker](backends/using-docker.md)

## Tutorials

* [Creating your first pipeline](tutorials/creating-first-pipeline.md)
* [Running a pipeline on Google Cloud VM](tutorials/running-a-pipeline-on-a-google-cloud-vm.md)
* [Running a pipeline on Kubernetes](tutorials/running-a-pipeline-on-kubernetes.md)
* [Team collaboration with ZenML and Google Cloud](tutorials/team-collaboration-with-zenml-and-google-cloud.md)
* [Style Transfer using a CycleGAN](tutorials/style-transfer-using-a-cyclegan.md)
* [Classification with 59M samples](tutorials/building-a-classifier-on-33m-samples.md)

## Misc

* [Roadmap](misc/roadmap.md)
* [Changelogs](misc/changelogs.md)
* [Usage Analytics](misc/usage-analytics.md)

## Support

* [Contact](support/contact.md)
* [FAQ](support/faq-wip.md)
<<<<<<< HEAD

## Test
* [Index test](index2.md)
* [HTML test](zenml.steps.split.html)
=======
>>>>>>> 05ef93e5
<|MERGE_RESOLUTION|>--- conflicted
+++ resolved
@@ -76,10 +76,7 @@
 
 * [Contact](support/contact.md)
 * [FAQ](support/faq-wip.md)
-<<<<<<< HEAD
 
 ## Test
 * [Index test](index2.md)
 * [HTML test](zenml.steps.split.html)
-=======
->>>>>>> 05ef93e5

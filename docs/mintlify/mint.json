{
  "$schema": "https://mintlify.com/schema.json",
  "name": "ZenML",
  "logo": {
    "dark": "/_assets/logo/dark.svg",
    "light": "/_assets/logo/light.svg"
  },
  "favicon": "/_assets/favicon.png",
  "colors": {
    "primary": "#7a3ef4",
    "light": "#7a3ef4",
    "dark": "#7a3ef4",
    "anchors": {
      "from": "#7a3ef4",
      "to": "#7a3ef4"
    }
  },
  "font": {
    "family": "Plus Jakarta Sans"
  },
  "background": { "style": "grid" },
  "layout": "sidenav",
  "topbarLinks": [
    {
      "name": "Support",
      "url": "https://zenml.io/slack"
    }
  ],
  "topbarCtaButton": {
    "name": "Dashboard",
    "url": "https://dashboard.mintlify.com"
  },
  "tabs": [
    {
      "name": "Usage",
      "url": "usage"
    },
    {
      "name": "Guides",
      "url": "user-guide"
    },
    {
      "name": "Stacks",
      "url": "stack-components"
    },
    {
      "name": "SDK",
      "url": "sdk"
    },
    {
      "name": "API",
      "url": "api",
      "openapi": "/api/openapi.json"
    }
  ],
  "anchors": [
    {
      "name": "About",
      "icon": "users",
      "url": "https://www.zenml.io"
    },
    {
      "name": "Community",
      "icon": "slack",
      "url": "https://mintlify.com/community"
    },
    {
      "name": "Blog",
      "icon": "newspaper",
      "url": "https://mintlify.com/blog"
    }
  ],
<<<<<<< HEAD
=======
  "versions": ["0.66.0", "0.65.0"],
>>>>>>> fff7ac86
  "navigation": [
    {
      "group": "🚀 Getting Started",
      "pages": [
        "getting-started/introduction",
        "getting-started/installation",
        "getting-started/core-concepts",
        "getting-started/faq"
      ]
    },
    {
      "group": "🖥️ Deploying ZenML",
      "pages": [
        "getting-started/deploying-zenml/deploying-zenml",
        "getting-started/deploying-zenml/deploy-with-zenml-cli",
        "getting-started/deploying-zenml/deploy-with-docker",
        "getting-started/deploying-zenml/deploy-with-helm",
        "getting-started/deploying-zenml/deploy-using-huggingface-spaces",
        "getting-started/deploying-zenml/deploy-with-custom-image",
        {
          "group": "Manage deployed services",
          "icon": "gear",
          "iconType": "solid",
          "pages": [
            "getting-started/deploying-zenml/manage-the-deployed-services",
            "getting-started/deploying-zenml/manage-the-deployed-services/upgrade-the-version-of-the-zenml-server",
            "getting-started/deploying-zenml/manage-the-deployed-services/troubleshoot-your-deployed-server",
            "getting-started/deploying-zenml/manage-the-deployed-services/troubleshoot-stack-components",
            "getting-started/deploying-zenml/manage-the-deployed-services/custom-secret-stores"
          ]
        },
        "getting-started/deploying-zenml/common-questions-answered"
      ]
    },
    {
      "group": "ZenML Pro",
      "icon": "cloud",
      "iconType": "solid",
      "pages": [
        "getting-started/deploying-zenml/zenml-pro/zenml-pro",
        "getting-started/deploying-zenml/zenml-pro/system-architectures",
        "getting-started/deploying-zenml/zenml-pro/zenml-saas",
        "getting-started/deploying-zenml/zenml-pro/user-management"
      ]
    },
    {
      "group": "Reference",
      "pages": [
        {
          "group": "Migration Guide",
          "icon": "arrows-spin",
          "iconType": "solid",
          "pages": [
            "getting-started/migration-guide/migration-guide",
            "getting-started/migration-guide/migration-zero-twenty",
            "getting-started/migration-guide/migration-zero-thirty",
            "getting-started/migration-guide/migration-zero-forty",
            "getting-started/migration-guide/migration-zero-sixty"
          ]
        },
        "getting-started/reference/community-and-content"
      ]
    },
    {
      "group": "🛠️ Pipelines",
      "icon": "timeline-arrow",
      "iconType": "solid",
      "pages": [
        {
          "group": " Build a pipeline",
          "icon": "link",
          "iconType": "solid",
          "pages": [
            "usage/build-pipelines/build-pipelines",
            "usage/build-pipelines/use-pipeline-step-parameters",
            "usage/build-pipelines/configuring-a-pipeline-at-runtime",
            "usage/build-pipelines/step-output-typing-and-annotation",
            "usage/build-pipelines/control-caching-behavior",
            "usage/build-pipelines/schedule-a-pipeline",
            "usage/build-pipelines/compose-pipelines",
            "usage/build-pipelines/run-pipelines-asynchronously",
            "usage/build-pipelines/run-an-individual-step"
          ]
        },
        {
          "group": " Pipeline lifecycle",
          "icon": "life-ring",
          "iconType": "solid",
          "pages": [
            "usage/build-pipelines/delete-a-pipeline",
            "usage/build-pipelines/fetching-pipelines",
            "usage/build-pipelines/get-past-pipeline-step-runs",
            "usage/build-pipelines/use-failure-success-hooks"
          ]
        },
        {
          "group": " Advanced pipeline features",
          "icon": "gear",
          "iconType": "solid",
          "pages": [
            "usage/build-pipelines/access-secrets-in-a-step",
            "usage/build-pipelines/control-execution-order-of-steps",
            "usage/build-pipelines/hyper-parameter-tuning",
            "usage/build-pipelines/retry-steps",
            "usage/build-pipelines/using-a-custom-step-invocation-id",
            "usage/build-pipelines/name-your-pipeline-and-runs"
          ]
        },
        {
          "group": " Trigger a pipeline",
          "icon": "bullhorn",
          "iconType": "solid",
          "pages": [
            "usage/trigger-pipelines/trigger-pipelines",
            "usage/trigger-pipelines/trigger-a-pipeline-from-client",
            "usage/trigger-pipelines/trigger-a-pipeline-from-another",
            "usage/trigger-pipelines/trigger-a-pipeline-from-rest-api"
          ]
        },
        {
          "group": " Create and run templates",
          "icon": "circle-play",
          "iconType": "solid",
          "pages": [
            "usage/create-and-run-templates/create-and-run-templates",
            "usage/create-and-run-templates/create-a-run-template",
            "usage/create-and-run-templates/run-a-template"
          ]
        }
      ]
    },
    {
      "group": "🧰 Project Setup & Config",
      "icon": "folder-open",
      "iconType": "solid",
      "pages": [
        {
          "group": " Set up a project repository",
          "icon": "cat",
          "iconType": "solid",
          "pages": [
            "usage/setting-up-a-project-repository/setting-up-a-project-repository",
            "usage/setting-up-a-project-repository/connect-your-git-repository",
            "usage/setting-up-a-project-repository/using-project-templates",
            "usage/setting-up-a-project-repository/best-practices"
          ]
        },
        {
          "group": " Use configuration files",
          "icon": "files",
          "iconType": "solid",
          "pages": [
            "usage/use-configuration-files/use-configuration-files",
            "usage/use-configuration-files/how-to-use-config",
            "usage/use-configuration-files/what-can-be-configured",
            "usage/use-configuration-files/runtime-configuration",
            "usage/use-configuration-files/configuration-hierarchy",
            "usage/use-configuration-files/retrieve-used-configuration-of-a-run",
            "usage/use-configuration-files/autogenerate-a-template-yaml-file"
          ]
        },
        {
          "group": " Configure Python environments",
          "icon": "python",
          "iconType": "solid",
          "pages": [
            "usage/configure-python-environments/configure-python-environments",
            "usage/configure-python-environments/handling-dependencies",
            "usage/configure-python-environments/configure-the-server-environment"
          ]
        },
        "usage/global-settings",
        {
          "group": " Use secrets",
          "icon": "lock",
          "iconType": "solid",
          "pages": [
            "usage/use-secrets/interact-with-secrets",
            "usage/use-secrets/reference-secrets-in-stack-configuration",
            "usage/use-secrets/secret-management"
          ]
        },
        {
          "group": " Customize Docker builds",
          "icon": "docker",
          "iconType": "solid",
          "pages": [
            "usage/customize-docker-builds/customize-docker-builds",
            "usage/customize-docker-builds/docker-settings-on-a-pipeline",
            "usage/customize-docker-builds/docker-settings-on-a-step",
            "usage/customize-docker-builds/specify-pip-dependencies-and-apt-packages",
            "usage/customize-docker-builds/use-your-own-docker-files",
            "usage/customize-docker-builds/which-files-are-built-into-the-image",
            "usage/customize-docker-builds/use-code-repositories-to-speed-up-docker-build-times",
            "usage/customize-docker-builds/define-where-an-image-is-built"
          ]
        }
      ]
    },
    {
      "group": " Resource & Data Management",
      "icon": "database",
      "iconType": "solid",
      "pages": [
        {
          "group": " Train with GPUs",
          "icon": "car",
          "iconType": "solid",
          "pages": [
            "usage/training-with-gpus/training-with-gpus",
            "usage/training-with-gpus/accelerate-distributed-training"
          ]
        },
        {
          "group": " Connect to a server",
          "icon": "bolt",
          "iconType": "solid",
          "pages": [
            "usage/connecting-to-zenml/connecting-to-zenml",
            "usage/connecting-to-zenml/connect-in-with-your-user-interactive",
            "usage/connecting-to-zenml/connect-with-a-service-account"
          ]
        },
        {
          "group": " Connect services (AWS, GCP, Azure, K8s etc)",
          "icon": "bolt",
          "iconType": "solid",
          "pages": [
            "usage/auth-management/auth-management",
            "usage/auth-management/service-connectors-guide",
            "usage/auth-management/best-security-practices",
            "usage/auth-management/docker-service-connector",
            "usage/auth-management/kubernetes-service-connector",
            "usage/auth-management/aws-service-connector",
            "usage/auth-management/gcp-service-connector",
            "usage/auth-management/azure-service-connector",
            "usage/auth-management/hyperai-service-connector"
          ]
        },
        {
          "group": " Handle Data/Artifacts",
          "icon": "server",
          "iconType": "solid",
          "pages": [
            "usage/handle-data-artifacts/handle-data-artifacts",
            "usage/handle-data-artifacts/artifact-versioning",
            "usage/handle-data-artifacts/return-multiple-outputs-from-a-step",
            "usage/handle-data-artifacts/delete-an-artifact",
            "usage/handle-data-artifacts/tagging",
            "usage/handle-data-artifacts/get-arbitrary-artifacts-in-a-step",
            "usage/handle-data-artifacts/handle-custom-data-types",
            "usage/handle-data-artifacts/load-artifacts-into-memory",
            "usage/handle-data-artifacts/unmaterialized-artifacts",
            "usage/handle-data-artifacts/passing-artifacts-between-pipelines"
          ]
        },
        {
          "group": " Visualizing artifacts",
          "icon": "chart-simple",
          "iconType": "solid",
          "pages": [
            "usage/visualize-artifacts/visualize-artifacts",
            "usage/visualize-artifacts/types-of-visualizations",
            "usage/visualize-artifacts/creating-custom-visualizations",
            "usage/visualize-artifacts/visualizations-in-dashboard",
            "usage/visualize-artifacts/disabling-visualizations"
          ]
        },
        {
          "group": " Track metrics and metadata",
          "icon": "chart-line",
          "iconType": "solid",
          "pages": [
            "usage/track-metrics-metadata/track-metrics-metadata",
            "usage/track-metrics-metadata/attach-metadata-to-a-model",
            "usage/track-metrics-metadata/attach-metadata-to-an-artifact",
            "usage/track-metrics-metadata/attach-metadata-to-steps",
            "usage/track-metrics-metadata/grouping-metadata",
            "usage/track-metrics-metadata/logging-metadata",
            "usage/track-metrics-metadata/fetch-metadata-within-steps",
            "usage/track-metrics-metadata/fetch-metadata-within-pipeline"
          ]
        }
      ]
    },
    {
      "group": " Development & Monitoring",
      "icon": "chart-line",
      "iconType": "solid",
      "pages": [
        {
          "group": " Run remote pipelines from notebooks",
          "icon": "book",
          "iconType": "solid",
          "pages": [
            "usage/run-remote-steps-and-pipelines-from-notebooks/run-remote-steps-and-pipelines-from-notebooks",
            "usage/run-remote-steps-and-pipelines-from-notebooks/limitations-of-defining-steps-in-notebook-cells",
            "usage/run-remote-steps-and-pipelines-from-notebooks/run-a-single-step-from-a-notebook"
          ]
        },
        "usage/debug-and-solve-issues",
        {
          "group": " Control logging",
          "icon": "tree",
          "iconType": "solid",
          "pages": [
            "usage/control-logging/control-logging",
            "usage/control-logging/view-logs-on-the-dasbhoard",
            "usage/control-logging/enable-or-disable-logs-storing",
            "usage/control-logging/set-logging-verbosity",
            "usage/control-logging/disable-rich-traceback",
            "usage/control-logging/disable-colorful-logging"
          ]
        },
        {
          "group": " Use the Model Control Plane",
          "icon": "plane",
          "iconType": "solid",
          "pages": [
            "usage/use-the-model-control-plane/use-the-model-control-plane",
            "usage/use-the-model-control-plane/register-a-model",
            "usage/use-the-model-control-plane/delete-a-model",
            "usage/use-the-model-control-plane/associate-a-pipeline-with-a-model",
            "usage/use-the-model-control-plane/connecting-artifacts-via-a-model",
            "usage/use-the-model-control-plane/model-versions",
            "usage/use-the-model-control-plane/load-a-model-in-code",
            "usage/use-the-model-control-plane/promote-a-model",
            "usage/use-the-model-control-plane/linking-model-binaries-data-to-models",
            "usage/use-the-model-control-plane/load-artifacts-from-model"
          ]
        },
        {
          "group": " Popular integrations",
          "icon": "link-slash",
          "iconType": "solid",
          "pages": [
            "usage/popular-integrations/popular-integrations",
            "usage/popular-integrations/aws-guide",
            "usage/popular-integrations/gcp-guide",
            "usage/popular-integrations/azure-guide",
            "usage/popular-integrations/kubeflow",
            "usage/popular-integrations/kubernetes",
            "usage/popular-integrations/mlflow",
            "usage/popular-integrations/skypilot"
          ]
        }
      ]
    },
    {
      "group": "🧩 Stacks",
      "pages": [
        "stack-components/component-guide",
        "stack-components/deploying-stacks",
        {
          "group": " Orchestrators",
          "icon": "battery-full",
          "iconType": "solid",
          "pages": [
            "stack-components/orchestrators/orchestrators",
            "stack-components/orchestrators/local",
            "stack-components/orchestrators/local-docker",
            "stack-components/orchestrators/kubeflow",
            "stack-components/orchestrators/kubernetes",
            "stack-components/orchestrators/vertex",
            "stack-components/orchestrators/sagemaker",
            "stack-components/orchestrators/azureml",
            "stack-components/orchestrators/databricks",
            "stack-components/orchestrators/tekton",
            "stack-components/orchestrators/airflow",
            "stack-components/orchestrators/skypilot-vm",
            "stack-components/orchestrators/hyperai",
            "stack-components/orchestrators/lightning",
            "stack-components/orchestrators/custom"
          ]
        },
        {
          "group": " Artifact Stores",
          "icon": "store",
          "iconType": "solid",
          "pages": [
            "stack-components/artifact-stores/artifact-stores",
            "stack-components/artifact-stores/local",
            "stack-components/artifact-stores/s3",
            "stack-components/artifact-stores/gcp",
            "stack-components/artifact-stores/azure",
            "stack-components/artifact-stores/custom"
          ]
        },
        {
          "group": " Container Registries",
          "icon": "docker",
          "iconType": "solid",
          "pages": [
            "stack-components/container-registries/container-registries",
            "stack-components/container-registries/default",
            "stack-components/container-registries/dockerhub",
            "stack-components/container-registries/aws",
            "stack-components/container-registries/gcp",
            "stack-components/container-registries/azure",
            "stack-components/container-registries/github",
            "stack-components/container-registries/custom"
          ]
        },
        {
          "group": " Data Validators",
          "icon": "vial",
          "iconType": "solid",
          "pages": [
            "stack-components/data-validators/data-validators",
            "stack-components/data-validators/great-expectations",
            "stack-components/data-validators/deepchecks",
            "stack-components/data-validators/evidently",
            "stack-components/data-validators/whylogs",
            "stack-components/data-validators/custom"
          ]
        },
        {
          "group": " Experiment Trackers",
          "icon": "chart-line",
          "iconType": "solid",
          "pages": [
            "stack-components/experiment-trackers/experiment-trackers",
            "stack-components/experiment-trackers/comet",
            "stack-components/experiment-trackers/mlflow",
            "stack-components/experiment-trackers/neptune",
            "stack-components/experiment-trackers/wandb",
            "stack-components/experiment-trackers/custom"
          ]
        },
        {
          "group": " Model Deployers",
          "icon": "person-running",
          "iconType": "solid",
          "pages": [
            "stack-components/model-deployers/model-deployers",
            "stack-components/model-deployers/mlflow",
            "stack-components/model-deployers/seldon",
            "stack-components/model-deployers/bentoml",
            "stack-components/model-deployers/huggingface",
            "stack-components/model-deployers/databricks",
            "stack-components/model-deployers/custom"
          ]
        },
        {
          "group": " Step Operators",
          "icon": "stairs",
          "iconType": "solid",
          "pages": [
            "stack-components/step-operators/step-operators",
            "stack-components/step-operators/sagemaker",
            "stack-components/step-operators/vertex",
            "stack-components/step-operators/azureml",
            "stack-components/step-operators/kubernetes",
            "stack-components/step-operators/spark-kubernetes",
            "stack-components/step-operators/custom"
          ]
        },
        {
          "group": " Alerters",
          "icon": "exclamation",
          "iconType": "solid",
          "pages": [
            "stack-components/alerters/alerters",
            "stack-components/alerters/discord",
            "stack-components/alerters/slack",
            "stack-components/alerters/custom"
          ]
        },
        {
          "group": " Image Builders",
          "icon": "image",
          "iconType": "solid",
          "pages": [
            "stack-components/image-builders/image-builders",
            "stack-components/image-builders/local",
            "stack-components/image-builders/kaniko",
            "stack-components/image-builders/gcp",
            "stack-components/image-builders/custom"
          ]
        },
        {
          "group": " Annotators",
          "icon": "tag",
          "iconType": "solid",
          "pages": [
            "stack-components/annotators/annotators",
            "stack-components/annotators/argilla",
            "stack-components/annotators/label-studio",
            "stack-components/annotators/pigeon",
            "stack-components/annotators/prodigy",
            "stack-components/annotators/custom"
          ]
        },
        {
          "group": " Model Registries",
          "icon": "book",
          "iconType": "solid",
          "pages": [
            "stack-components/model-registries/model-registries",
            "stack-components/model-registries/mlflow",
            "stack-components/model-registries/custom"
          ]
        },
        {
          "group": " Feature Stores",
          "icon": "shop",
          "iconType": "solid",
          "pages": [
            "stack-components/feature-stores/feature-stores",
            "stack-components/feature-stores/feast",
            "stack-components/feature-stores/custom"
          ]
        }
      ]
    },
    {
      "group": " Manage stacks & components",
      "icon": "hammer",
      "iconType": "solid",
      "pages": [
        "stack-components/stack-deployment/deploy-a-cloud-stack",
        "stack-components/stack-deployment/deploy-a-cloud-stack-with-terraform",
        "stack-components/stack-deployment/register-a-cloud-stack",
        "stack-components/stack-deployment/deploy-a-stack-using-mlstacks"
      ]
    },
    {
      "group": "🛠️ Custom stack components",
      "icon": "hammer",
      "iconType": "solid",
      "pages": [
        "stack-components/implement-a-custom-stack-component",
        "stack-components/implement-a-custom-integration"
      ]
    },
    {
      "group": "📚 User Guides",
      "pages": [
        {
          "group": " Starter guide",
          "icon": "egg",
          "iconType": "solid",
          "pages": [
            "user-guide/guides/starter-guide",
            "user-guide/guides/starter-guide/create-an-ml-pipeline",
            "user-guide/guides/starter-guide/cache-previous-executions",
            "user-guide/guides/starter-guide/manage-artifacts",
            "user-guide/guides/starter-guide/track-ml-models",
            "user-guide/guides/starter-guide/starter-project"
          ]
        },
        {
          "group": " Production guide",
          "icon": "the-red-yeti",
          "iconType": "solid",
          "pages": [
            "user-guide/guides/production-guide",
            "user-guide/guides/production-guide/deploying-zenml",
            "user-guide/guides/production-guide/understand-stacks",
            "user-guide/guides/production-guide/remote-storage",
            "user-guide/guides/production-guide/cloud-orchestration",
            "user-guide/guides/production-guide/configure-pipeline",
            "user-guide/guides/production-guide/connect-code-repository",
            "user-guide/guides/production-guide/ci-cd",
            "user-guide/guides/production-guide/end-to-end"
          ]
        },
        {
          "group": " LLMOps guide",
          "icon": "earlybirds",
          "iconType": "solid",
          "pages": [
            "user-guide/guides/llmops-guide",
            {
              "group": "RAG with ZenML",
              "icon": "robot",
              "iconType": "solid",
              "pages": [
                "user-guide/guides/llmops-guide/rag-with-zenml",
                "user-guide/guides/llmops-guide/rag-with-zenml/rag-85-loc",
                "user-guide/guides/llmops-guide/rag-with-zenml/understanding-rag",
                "user-guide/guides/llmops-guide/rag-with-zenml/data-ingestion",
                "user-guide/guides/llmops-guide/rag-with-zenml/embeddings-generation",
                "user-guide/guides/llmops-guide/rag-with-zenml/storing-embeddings-in-a-vector-database",
                "user-guide/guides/llmops-guide/rag-with-zenml/basic-rag-inference-pipeline"
              ]
            },
            {
              "group": "Evaluation and metrics",
              "icon": "chart-line",
              "iconType": "solid",
              "pages": [
                "user-guide/guides/llmops-guide/evaluation",
                "user-guide/guides/llmops-guide/evaluation/evaluation-in-65-loc",
                "user-guide/guides/llmops-guide/evaluation/retrieval",
                "user-guide/guides/llmops-guide/evaluation/generation",
                "user-guide/guides/llmops-guide/evaluation/evaluation-in-practice"
              ]
            },
            {
              "group": "Reranking for better retrieval",
              "icon": "ranking-star",
              "iconType": "solid",
              "pages": [
                "user-guide/guides/llmops-guide/reranking",
                "user-guide/guides/llmops-guide/reranking/understanding-reranking",
                "user-guide/guides/llmops-guide/reranking/implementing-reranking",
                "user-guide/guides/llmops-guide/reranking/evaluating-reranking-performance"
              ]
            },
            {
              "group": "Improve retrieval by finetuning embeddings",
              "icon": "bullseye-arrow",
              "iconType": "solid",
              "pages": [
                "user-guide/guides/llmops-guide/finetuning-embeddings",
                "user-guide/guides/llmops-guide/finetuning-embeddings/synthetic-data-generation",
                "user-guide/guides/llmops-guide/finetuning-embeddings/finetuning-embeddings-with-sentence-transformers",
                "user-guide/guides/llmops-guide/finetuning-embeddings/evaluating-finetuned-embeddings"
              ]
            },
            "user-guide/guides/llmops-guide/finetuning-llms"
          ]
        }
      ]
    },
    {
      "group": "🧑‍💻 Examples",
      "pages": [
        "user-guide/examples/quickstart",
        "user-guide/examples/end-to-end-batch",
        "user-guide/examples/basic-nlp-with-bert",
        "user-guide/examples/computer-vision-with-yolov8",
        "user-guide/examples/llm-finetuning",
        "user-guide/examples/more-projects"
      ]
    },
    {
      "group": "📚 Code Docs",
      "pages": [
        "sdk/python-client",
        {
          "group": "Integration Docs",
          "pages": [
            {
              "group": "v1",
              "pages": [
                "sdk/integration-docs/v1/integrations-sklearn",
                "sdk/integration-docs/v1/integrations-kubernetes",
                "sdk/integration-docs/v1/integrations-great_expectations",
                "sdk/integration-docs/v1/integrations-comet",
                "sdk/integration-docs/v1/integrations-pandas",
                "sdk/integration-docs/v1/integrations-bitbucket",
                "sdk/integration-docs/v1/integrations-pillow",
                "sdk/integration-docs/v1/integrations-whylogs",
                "sdk/integration-docs/v1/integrations-github",
                "sdk/integration-docs/v1/integrations-facets",
                "sdk/integration-docs/v1/integrations-utils",
                "sdk/integration-docs/v1/integrations-databricks",
                "sdk/integration-docs/v1/integrations-pycaret",
                "sdk/integration-docs/v1/integrations-gitlab",
                "sdk/integration-docs/v1/integrations-label_studio",
                "sdk/integration-docs/v1/integrations-evidently",
                "sdk/integration-docs/v1/integrations-tensorflow",
                "sdk/integration-docs/v1/integrations-numpy",
                "sdk/integration-docs/v1/integrations-neptune",
                "sdk/integration-docs/v1/integrations-registry",
                "sdk/integration-docs/v1/integrations-mlflow",
                "sdk/integration-docs/v1/integrations-pytorch",
                "sdk/integration-docs/v1/integrations-skypilot_azure",
                "sdk/integration-docs/v1/integrations-lightning",
                "sdk/integration-docs/v1/integrations-skypilot",
                "sdk/integration-docs/v1/integrations-tensorboard",
                "sdk/integration-docs/v1/integrations-pytorch_lightning",
                "sdk/integration-docs/v1/integrations-constants",
                "sdk/integration-docs/v1/integrations-feast",
                "sdk/integration-docs/v1/integrations-kaniko",
                "sdk/integration-docs/v1/integrations-lightgbm",
                "sdk/integration-docs/v1/integrations-kubeflow",
                "sdk/integration-docs/v1/integrations-pigeon",
                "sdk/integration-docs/v1/integrations-argilla",
                "sdk/integration-docs/v1/integrations-scipy",
                "sdk/integration-docs/v1/integrations-llama_index",
                "sdk/integration-docs/v1/integrations-tekton",
                "sdk/integration-docs/v1/integrations-skypilot_lambda",
                "sdk/integration-docs/v1/integrations-aws",
                "sdk/integration-docs/v1/integrations-airflow",
                "sdk/integration-docs/v1/integrations-xgboost",
                "sdk/integration-docs/v1/integrations-integration",
                "sdk/integration-docs/v1/integrations-gcp",
                "sdk/integration-docs/v1/integrations-bentoml",
                "sdk/integration-docs/v1/integrations-skypilot_aws",
                "sdk/integration-docs/v1/integrations-prodigy",
                "sdk/integration-docs/v1/integrations-s3",
                "sdk/integration-docs/v1/integrations-hyperai",
                "sdk/integration-docs/v1/integrations-langchain",
                "sdk/integration-docs/v1/integrations-neural_prophet",
                "sdk/integration-docs/v1/integrations-seldon",
                "sdk/integration-docs/v1/integrations-polars",
                "sdk/integration-docs/v1/integrations-skypilot_gcp",
                "sdk/integration-docs/v1/integrations-huggingface",
                "sdk/integration-docs/v1/integrations-spark",
                "sdk/integration-docs/v1/integrations-wandb",
                "sdk/integration-docs/v1/integrations-azure",
                "sdk/integration-docs/v1/integrations-discord",
                "sdk/integration-docs/v1/integrations-openai",
                "sdk/integration-docs/v1/integrations-deepchecks",
                "sdk/integration-docs/v1/integrations-slack"
              ]
            }
          ]
        },
        {
          "group": "Core Code Docs",
          "pages": [
            {
              "group": "v1",
              "pages": [
                "sdk/core-sdk/v1/core-hooks",
                "sdk/core-sdk/v1/core-annotators",
                "sdk/core-sdk/v1/core-zen_stores",
                "sdk/core-sdk/v1/core-constants",
                "sdk/core-sdk/v1/core-plugins",
                "sdk/core-sdk/v1/core-experiment_trackers",
                "sdk/core-sdk/v1/core-types",
                "sdk/core-sdk/v1/core-logger",
                "sdk/core-sdk/v1/core-logging",
                "sdk/core-sdk/v1/core-entrypoints",
                "sdk/core-sdk/v1/core-environment",
                "sdk/core-sdk/v1/core-enums",
                "sdk/core-sdk/v1/core-lineage_graph",
                "sdk/core-sdk/v1/core-assistant",
                "sdk/core-sdk/v1/core-code_repositories",
                "sdk/core-sdk/v1/core-analytics",
                "sdk/core-sdk/v1/core-exceptions",
                "sdk/core-sdk/v1/core-artifacts",
                "sdk/core-sdk/v1/core-client_lazy_loader",
                "sdk/core-sdk/v1/core-event_hub",
                "sdk/core-sdk/v1/core-feature_stores",
                "sdk/core-sdk/v1/core-new",
                "sdk/core-sdk/v1/core-model",
                "sdk/core-sdk/v1/core-io",
                "sdk/core-sdk/v1/core-utils",
                "sdk/core-sdk/v1/core-services",
                "sdk/core-sdk/v1/core-_hub",
                "sdk/core-sdk/v1/core-metadata",
                "sdk/core-sdk/v1/core-secret",
                "sdk/core-sdk/v1/core-console",
                "sdk/core-sdk/v1/core-api",
                "sdk/core-sdk/v1/core-service_connectors",
                "sdk/core-sdk/v1/core-data_validators",
                "sdk/core-sdk/v1/core-actions",
                "sdk/core-sdk/v1/core-orchestrators",
                "sdk/core-sdk/v1/core-steps",
                "sdk/core-sdk/v1/core-image_builders",
                "sdk/core-sdk/v1/core-models",
                "sdk/core-sdk/v1/core-model_registries",
                "sdk/core-sdk/v1/core-artifact_stores",
                "sdk/core-sdk/v1/core-post_execution",
                "sdk/core-sdk/v1/core-alerter",
                "sdk/core-sdk/v1/core-pipelines",
                "sdk/core-sdk/v1/core-stack_deployments",
                "sdk/core-sdk/v1/core-stack",
                "sdk/core-sdk/v1/core-materializers",
                "sdk/core-sdk/v1/core-model_deployers",
                "sdk/core-sdk/v1/core-event_sources",
                "sdk/core-sdk/v1/core-config",
                "sdk/core-sdk/v1/core-client",
                "sdk/core-sdk/v1/core-zen_server",
                "sdk/core-sdk/v1/core-step_operators",
                "sdk/core-sdk/v1/core-container_registries"
              ]
            }
          ]
        }
      ]
    },
    {
      "group": "📘 API Documentation",
      "pages": ["api/api-reference"]
    }
  ],
  "footerSocials": {
    "x": "https://x.com/zenml_io",
    "github": "https://github.com/zenml_io",
    "linkedin": "https://www.linkedin.com/company/zenml",
    "slack": "https://zenml.io/slack-invite",
    "youtube": "https://www.youtube.com/@ZenML"
  },
  "search": {
    "prompt": "Chat with the docs..."
  },
  "feedback": {
    "thumbsRating": true
  }
}<|MERGE_RESOLUTION|>--- conflicted
+++ resolved
@@ -70,10 +70,7 @@
       "url": "https://mintlify.com/blog"
     }
   ],
-<<<<<<< HEAD
-=======
   "versions": ["0.66.0", "0.65.0"],
->>>>>>> fff7ac86
   "navigation": [
     {
       "group": "🚀 Getting Started",
